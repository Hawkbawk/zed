[package]
name = "completion"
version = "0.1.0"
edition = "2021"
publish = false
license = "GPL-3.0-or-later"

[lints]
workspace = true

[lib]
path = "src/completion.rs"
doctest = false

[features]
test-support = [
    "editor/test-support",
    "language/test-support",
    "language_model/test-support",
    "project/test-support",
    "text/test-support",
]

[dependencies]
anyhow.workspace = true
<<<<<<< HEAD
client.workspace = true
collections.workspace = true
copilot.workspace = true
chrono.workspace = true
editor.workspace = true
futures.workspace = true
gpui.workspace = true
http.workspace = true
inline_completion_button.workspace = true
=======
futures.workspace = true
gpui.workspace = true
>>>>>>> edf7f6de
language_model.workspace = true
serde.workspace = true
settings.workspace = true
smol.workspace = true
ui.workspace = true

[dev-dependencies]
ctor.workspace = true
editor = { workspace = true, features = ["test-support"] }
env_logger.workspace = true
language = { workspace = true, features = ["test-support"] }
project = { workspace = true, features = ["test-support"] }
language_model = { workspace = true, features = ["test-support"] }
rand.workspace = true
text = { workspace = true, features = ["test-support"] }
unindent.workspace = true<|MERGE_RESOLUTION|>--- conflicted
+++ resolved
@@ -23,20 +23,8 @@
 
 [dependencies]
 anyhow.workspace = true
-<<<<<<< HEAD
-client.workspace = true
-collections.workspace = true
-copilot.workspace = true
-chrono.workspace = true
-editor.workspace = true
 futures.workspace = true
 gpui.workspace = true
-http.workspace = true
-inline_completion_button.workspace = true
-=======
-futures.workspace = true
-gpui.workspace = true
->>>>>>> edf7f6de
 language_model.workspace = true
 serde.workspace = true
 settings.workspace = true
