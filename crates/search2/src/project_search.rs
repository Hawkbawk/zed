use crate::{
    history::SearchHistory, mode::SearchMode, ActivateRegexMode, ActivateSemanticMode,
    ActivateTextMode, CycleMode, NextHistoryQuery, PreviousHistoryQuery, ReplaceAll, ReplaceNext,
    SearchOptions, SelectNextMatch, SelectPrevMatch, ToggleCaseSensitive, ToggleIncludeIgnored,
    ToggleReplace, ToggleWholeWord,
};
use anyhow::{Context as _, Result};
use collections::HashMap;
use editor::{
    items::active_match_index, scroll::autoscroll::Autoscroll, Anchor, Editor, EditorEvent,
    MultiBuffer, SelectAll, MAX_TAB_TITLE_LEN,
};
use editor::{EditorElement, EditorStyle};
use gpui::{
    actions, div, AnyElement, AnyView, AppContext, Context as _, Div, Element, EntityId,
    EventEmitter, FocusableView, FontStyle, FontWeight, InteractiveElement, IntoElement,
    KeyContext, Model, ModelContext, ParentElement, PromptLevel, Render, SharedString, Styled,
    Subscription, Task, TextStyle, View, ViewContext, VisualContext, WeakModel, WeakView,
    WhiteSpace, WindowContext,
};
use menu::Confirm;
use project::{
    search::{SearchInputs, SearchQuery},
    Entry, Project,
};
use semantic_index::{SemanticIndex, SemanticIndexStatus};

use settings::Settings;
use smol::stream::StreamExt;
use std::{
    any::{Any, TypeId},
    collections::HashSet,
    mem,
    ops::{Not, Range},
    path::PathBuf,
    time::{Duration, Instant},
};
use theme::ThemeSettings;

use ui::{
    h_stack, prelude::*, v_stack, Button, Icon, IconButton, IconElement, Label, LabelCommon,
    LabelSize, Selectable, Tooltip,
};
use util::{paths::PathMatcher, ResultExt as _};
use workspace::{
    item::{BreadcrumbText, Item, ItemEvent, ItemHandle},
    searchable::{Direction, SearchableItem, SearchableItemHandle},
    ItemNavHistory, Pane, ToolbarItemEvent, ToolbarItemLocation, ToolbarItemView, Workspace,
    WorkspaceId,
};

actions!(
    project_search,
    [SearchInNew, ToggleFocus, NextField, ToggleFilters]
);

#[derive(Default)]
struct ActiveSearches(HashMap<WeakModel<Project>, WeakView<ProjectSearchView>>);

#[derive(Default)]
struct ActiveSettings(HashMap<WeakModel<Project>, ProjectSearchSettings>);

pub fn init(cx: &mut AppContext) {
    // todo!() po
    cx.set_global(ActiveSearches::default());
    cx.set_global(ActiveSettings::default());
    cx.observe_new_views(|workspace: &mut Workspace, _cx| {
        workspace
            .register_action(ProjectSearchView::deploy)
            .register_action(ProjectSearchBar::search_in_new);
    })
    .detach();
}

struct ProjectSearch {
    project: Model<Project>,
    excerpts: Model<MultiBuffer>,
    pending_search: Option<Task<Option<()>>>,
    match_ranges: Vec<Range<Anchor>>,
    active_query: Option<SearchQuery>,
    search_id: usize,
    search_history: SearchHistory,
    no_results: Option<bool>,
}

#[derive(Debug, Clone, Copy, PartialEq, Eq, Hash)]
enum InputPanel {
    Query,
    Exclude,
    Include,
}

pub struct ProjectSearchView {
    model: Model<ProjectSearch>,
    query_editor: View<Editor>,
    replacement_editor: View<Editor>,
    results_editor: View<Editor>,
    semantic_state: Option<SemanticState>,
    semantic_permissioned: Option<bool>,
    search_options: SearchOptions,
    panels_with_errors: HashSet<InputPanel>,
    active_match_index: Option<usize>,
    search_id: usize,
    query_editor_was_focused: bool,
    included_files_editor: View<Editor>,
    excluded_files_editor: View<Editor>,
    filters_enabled: bool,
    replace_enabled: bool,
    current_mode: SearchMode,
}

struct SemanticState {
    index_status: SemanticIndexStatus,
    maintain_rate_limit: Option<Task<()>>,
    _subscription: Subscription,
}

#[derive(Debug, Clone)]
struct ProjectSearchSettings {
    search_options: SearchOptions,
    filters_enabled: bool,
    current_mode: SearchMode,
}

pub struct ProjectSearchBar {
    active_project_search: Option<View<ProjectSearchView>>,
    subscription: Option<Subscription>,
}

impl ProjectSearch {
    fn new(project: Model<Project>, cx: &mut ModelContext<Self>) -> Self {
        let replica_id = project.read(cx).replica_id();
        Self {
            project,
            excerpts: cx.build_model(|_| MultiBuffer::new(replica_id)),
            pending_search: Default::default(),
            match_ranges: Default::default(),
            active_query: None,
            search_id: 0,
            search_history: SearchHistory::default(),
            no_results: None,
        }
    }

    fn clone(&self, cx: &mut ModelContext<Self>) -> Model<Self> {
        cx.build_model(|cx| Self {
            project: self.project.clone(),
            excerpts: self
                .excerpts
                .update(cx, |excerpts, cx| cx.build_model(|cx| excerpts.clone(cx))),
            pending_search: Default::default(),
            match_ranges: self.match_ranges.clone(),
            active_query: self.active_query.clone(),
            search_id: self.search_id,
            search_history: self.search_history.clone(),
            no_results: self.no_results.clone(),
        })
    }

    fn search(&mut self, query: SearchQuery, cx: &mut ModelContext<Self>) {
        let search = self
            .project
            .update(cx, |project, cx| project.search(query.clone(), cx));
        self.search_id += 1;
        self.search_history.add(query.as_str().to_string());
        self.active_query = Some(query);
        self.match_ranges.clear();
        self.pending_search = Some(cx.spawn(|this, mut cx| async move {
            let mut matches = search;
            let this = this.upgrade()?;
            this.update(&mut cx, |this, cx| {
                this.match_ranges.clear();
                this.excerpts.update(cx, |this, cx| this.clear(cx));
                this.no_results = Some(true);
            })
            .ok()?;

            while let Some((buffer, anchors)) = matches.next().await {
                let mut ranges = this
                    .update(&mut cx, |this, cx| {
                        this.no_results = Some(false);
                        this.excerpts.update(cx, |excerpts, cx| {
                            excerpts.stream_excerpts_with_context_lines(buffer, anchors, 1, cx)
                        })
                    })
                    .ok()?;

                while let Some(range) = ranges.next().await {
                    this.update(&mut cx, |this, _| this.match_ranges.push(range))
                        .ok()?;
                }
                this.update(&mut cx, |_, cx| cx.notify()).ok()?;
            }

            this.update(&mut cx, |this, cx| {
                this.pending_search.take();
                cx.notify();
            })
            .ok()?;

            None
        }));
        cx.notify();
    }

    fn semantic_search(&mut self, inputs: &SearchInputs, cx: &mut ModelContext<Self>) {
        let search = SemanticIndex::global(cx).map(|index| {
            index.update(cx, |semantic_index, cx| {
                semantic_index.search_project(
                    self.project.clone(),
                    inputs.as_str().to_owned(),
                    10,
                    inputs.files_to_include().to_vec(),
                    inputs.files_to_exclude().to_vec(),
                    cx,
                )
            })
        });
        self.search_id += 1;
        self.match_ranges.clear();
        self.search_history.add(inputs.as_str().to_string());
        self.no_results = None;
        self.pending_search = Some(cx.spawn(|this, mut cx| async move {
            let results = search?.await.log_err()?;
            let matches = results
                .into_iter()
                .map(|result| (result.buffer, vec![result.range.start..result.range.start]));

            this.update(&mut cx, |this, cx| {
                this.no_results = Some(true);
                this.excerpts.update(cx, |excerpts, cx| {
                    excerpts.clear(cx);
                });
            })
            .ok()?;
            for (buffer, ranges) in matches {
                let mut match_ranges = this
                    .update(&mut cx, |this, cx| {
                        this.no_results = Some(false);
                        this.excerpts.update(cx, |excerpts, cx| {
                            excerpts.stream_excerpts_with_context_lines(buffer, ranges, 3, cx)
                        })
                    })
                    .ok()?;
                while let Some(match_range) = match_ranges.next().await {
                    this.update(&mut cx, |this, cx| {
                        this.match_ranges.push(match_range);
                        while let Ok(Some(match_range)) = match_ranges.try_next() {
                            this.match_ranges.push(match_range);
                        }
                        cx.notify();
                    })
                    .ok()?;
                }
            }

            this.update(&mut cx, |this, cx| {
                this.pending_search.take();
                cx.notify();
            })
            .ok()?;

            None
        }));
        cx.notify();
    }
}

#[derive(Clone, Debug, PartialEq, Eq)]
pub enum ViewEvent {
    UpdateTab,
    Activate,
    EditorEvent(editor::EditorEvent),
    Dismiss,
}

impl EventEmitter<ViewEvent> for ProjectSearchView {}

impl Render for ProjectSearchView {
    type Element = Div;
    fn render(&mut self, cx: &mut ViewContext<Self>) -> Self::Element {
        if self.has_matches() {
            div()
                .flex_1()
                .size_full()
                .child(self.results_editor.clone())
        } else {
            let model = self.model.read(cx);
            let has_no_results = model.no_results.unwrap_or(false);
            let is_search_underway = model.pending_search.is_some();
            let mut major_text = if is_search_underway {
                Label::new("Searching...")
            } else if has_no_results {
                Label::new("No results")
            } else {
                Label::new(format!("{} search all files", self.current_mode.label()))
            };

            let mut show_minor_text = true;
            let semantic_status = self.semantic_state.as_ref().and_then(|semantic| {
                let status = semantic.index_status;
                                match status {
                                    SemanticIndexStatus::NotAuthenticated => {
                                        major_text = Label::new("Not Authenticated");
                                        show_minor_text = false;
                                        Some(
                                            "API Key Missing: Please set 'OPENAI_API_KEY' in Environment Variables. If you authenticated using the Assistant Panel, please restart Zed to Authenticate.".to_string())
                                    }
                                    SemanticIndexStatus::Indexed => Some("Indexing complete".to_string()),
                                    SemanticIndexStatus::Indexing {
                                        remaining_files,
                                        rate_limit_expiry,
                                    } => {
                                        if remaining_files == 0 {
                                            Some("Indexing...".to_string())
                                        } else {
                                            if let Some(rate_limit_expiry) = rate_limit_expiry {
                                                let remaining_seconds =
                                                    rate_limit_expiry.duration_since(Instant::now());
                                                if remaining_seconds > Duration::from_secs(0) {
                                                    Some(format!(
                                                        "Remaining files to index (rate limit resets in {}s): {}",
                                                        remaining_seconds.as_secs(),
                                                        remaining_files
                                                    ))
                                                } else {
                                                    Some(format!("Remaining files to index: {}", remaining_files))
                                                }
                                            } else {
                                                Some(format!("Remaining files to index: {}", remaining_files))
                                            }
                                        }
                                    }
                                    SemanticIndexStatus::NotIndexed => None,
                                }
            });
            let major_text = div().justify_center().max_w_96().child(major_text);

            let minor_text: Option<SharedString> = if let Some(no_results) = model.no_results {
                if model.pending_search.is_none() && no_results {
                    Some("No results found in this project for the provided query".into())
                } else {
                    None
                }
            } else {
                if let Some(mut semantic_status) = semantic_status {
                    semantic_status.extend(self.landing_text_minor().chars());
                    Some(semantic_status.into())
                } else {
                    Some(self.landing_text_minor())
                }
            };
            let minor_text = minor_text.map(|text| {
                div()
                    .items_center()
                    .max_w_96()
                    .child(Label::new(text).size(LabelSize::Small))
            });
            v_stack().flex_1().size_full().justify_center().child(
                h_stack()
                    .size_full()
                    .justify_center()
                    .child(h_stack().flex_1())
                    .child(v_stack().child(major_text).children(minor_text))
                    .child(h_stack().flex_1()),
            )
        }
    }
}

impl FocusableView for ProjectSearchView {
    fn focus_handle(&self, cx: &AppContext) -> gpui::FocusHandle {
        self.results_editor.focus_handle(cx)
    }
}

impl Item for ProjectSearchView {
    type Event = ViewEvent;
    fn tab_tooltip_text(&self, cx: &AppContext) -> Option<SharedString> {
        let query_text = self.query_editor.read(cx).text(cx);

        query_text
            .is_empty()
            .not()
            .then(|| query_text.into())
            .or_else(|| Some("Project Search".into()))
    }

    fn act_as_type<'a>(
        &'a self,
        type_id: TypeId,
        self_handle: &'a View<Self>,
        _: &'a AppContext,
    ) -> Option<AnyView> {
        if type_id == TypeId::of::<Self>() {
            Some(self_handle.clone().into())
        } else if type_id == TypeId::of::<Editor>() {
            Some(self.results_editor.clone().into())
        } else {
            None
        }
    }

    fn deactivated(&mut self, cx: &mut ViewContext<Self>) {
        self.results_editor
            .update(cx, |editor, cx| editor.deactivated(cx));
    }

    fn tab_content(&self, _: Option<usize>, selected: bool, cx: &WindowContext<'_>) -> AnyElement {
        let last_query: Option<SharedString> = self
            .model
            .read(cx)
            .search_history
            .current()
            .as_ref()
            .map(|query| {
                let query_text = util::truncate_and_trailoff(query, MAX_TAB_TITLE_LEN);
                query_text.into()
            });
        let tab_name = last_query
            .filter(|query| !query.is_empty())
            .unwrap_or_else(|| "Project search".into());
        h_stack()
            .gap_2()
            .child(IconElement::new(Icon::MagnifyingGlass).color(if selected {
                Color::Default
            } else {
                Color::Muted
            }))
            .child(Label::new(tab_name).color(if selected {
                Color::Default
            } else {
                Color::Muted
            }))
            .into_any()
    }

    fn for_each_project_item(
        &self,
        cx: &AppContext,
        f: &mut dyn FnMut(EntityId, &dyn project::Item),
    ) {
        self.results_editor.for_each_project_item(cx, f)
    }

    fn is_singleton(&self, _: &AppContext) -> bool {
        false
    }

    fn can_save(&self, _: &AppContext) -> bool {
        true
    }

    fn is_dirty(&self, cx: &AppContext) -> bool {
        self.results_editor.read(cx).is_dirty(cx)
    }

    fn has_conflict(&self, cx: &AppContext) -> bool {
        self.results_editor.read(cx).has_conflict(cx)
    }

    fn save(
        &mut self,
        project: Model<Project>,
        cx: &mut ViewContext<Self>,
    ) -> Task<anyhow::Result<()>> {
        self.results_editor
            .update(cx, |editor, cx| editor.save(project, cx))
    }

    fn save_as(
        &mut self,
        _: Model<Project>,
        _: PathBuf,
        _: &mut ViewContext<Self>,
    ) -> Task<anyhow::Result<()>> {
        unreachable!("save_as should not have been called")
    }

    fn reload(
        &mut self,
        project: Model<Project>,
        cx: &mut ViewContext<Self>,
    ) -> Task<anyhow::Result<()>> {
        self.results_editor
            .update(cx, |editor, cx| editor.reload(project, cx))
    }

    fn clone_on_split(
        &self,
        _workspace_id: WorkspaceId,
        cx: &mut ViewContext<Self>,
    ) -> Option<View<Self>>
    where
        Self: Sized,
    {
        let model = self.model.update(cx, |model, cx| model.clone(cx));
        Some(cx.build_view(|cx| Self::new(model, cx, None)))
    }

    fn added_to_workspace(&mut self, workspace: &mut Workspace, cx: &mut ViewContext<Self>) {
        self.results_editor
            .update(cx, |editor, cx| editor.added_to_workspace(workspace, cx));
    }

    fn set_nav_history(&mut self, nav_history: ItemNavHistory, cx: &mut ViewContext<Self>) {
        self.results_editor.update(cx, |editor, _| {
            editor.set_nav_history(Some(nav_history));
        });
    }

    fn navigate(&mut self, data: Box<dyn Any>, cx: &mut ViewContext<Self>) -> bool {
        self.results_editor
            .update(cx, |editor, cx| editor.navigate(data, cx))
    }

    fn to_item_events(event: &Self::Event, mut f: impl FnMut(ItemEvent)) {
        match event {
            ViewEvent::UpdateTab => {
                f(ItemEvent::UpdateBreadcrumbs);
                f(ItemEvent::UpdateTab);
            }
            ViewEvent::EditorEvent(editor_event) => {
                Editor::to_item_events(editor_event, f);
            }
            ViewEvent::Dismiss => f(ItemEvent::CloseItem),
            _ => {}
        }
    }

    fn breadcrumb_location(&self) -> ToolbarItemLocation {
        if self.has_matches() {
            ToolbarItemLocation::Secondary
        } else {
            ToolbarItemLocation::Hidden
        }
    }

    fn breadcrumbs(&self, theme: &theme::Theme, cx: &AppContext) -> Option<Vec<BreadcrumbText>> {
        self.results_editor.breadcrumbs(theme, cx)
    }

    fn serialized_item_kind() -> Option<&'static str> {
        None
    }

    fn deserialize(
        _project: Model<Project>,
        _workspace: WeakView<Workspace>,
        _workspace_id: workspace::WorkspaceId,
        _item_id: workspace::ItemId,
        _cx: &mut ViewContext<Pane>,
    ) -> Task<anyhow::Result<View<Self>>> {
        unimplemented!()
    }
}

impl ProjectSearchView {
    fn toggle_filters(&mut self, cx: &mut ViewContext<Self>) {
        self.filters_enabled = !self.filters_enabled;
        cx.update_global(|state: &mut ActiveSettings, cx| {
            state.0.insert(
                self.model.read(cx).project.downgrade(),
                self.current_settings(),
            );
        });
    }

    fn current_settings(&self) -> ProjectSearchSettings {
        ProjectSearchSettings {
            search_options: self.search_options,
            filters_enabled: self.filters_enabled,
            current_mode: self.current_mode,
        }
    }
    fn toggle_search_option(&mut self, option: SearchOptions, cx: &mut ViewContext<Self>) {
        self.search_options.toggle(option);
        cx.update_global(|state: &mut ActiveSettings, cx| {
            state.0.insert(
                self.model.read(cx).project.downgrade(),
                self.current_settings(),
            );
        });
    }

    fn index_project(&mut self, cx: &mut ViewContext<Self>) {
        if let Some(semantic_index) = SemanticIndex::global(cx) {
            // Semantic search uses no options
            self.search_options = SearchOptions::none();

            let project = self.model.read(cx).project.clone();

            semantic_index.update(cx, |semantic_index, cx| {
                semantic_index
                    .index_project(project.clone(), cx)
                    .detach_and_log_err(cx);
            });

            self.semantic_state = Some(SemanticState {
                index_status: semantic_index.read(cx).status(&project),
                maintain_rate_limit: None,
                _subscription: cx.observe(&semantic_index, Self::semantic_index_changed),
            });
            self.semantic_index_changed(semantic_index, cx);
        }
    }

    fn semantic_index_changed(
        &mut self,
        semantic_index: Model<SemanticIndex>,
        cx: &mut ViewContext<Self>,
    ) {
        let project = self.model.read(cx).project.clone();
        if let Some(semantic_state) = self.semantic_state.as_mut() {
            cx.notify();
            semantic_state.index_status = semantic_index.read(cx).status(&project);
            if let SemanticIndexStatus::Indexing {
                rate_limit_expiry: Some(_),
                ..
            } = &semantic_state.index_status
            {
                if semantic_state.maintain_rate_limit.is_none() {
                    semantic_state.maintain_rate_limit =
                        Some(cx.spawn(|this, mut cx| async move {
                            loop {
                                cx.background_executor().timer(Duration::from_secs(1)).await;
                                this.update(&mut cx, |_, cx| cx.notify()).log_err();
                            }
                        }));
                    return;
                }
            } else {
                semantic_state.maintain_rate_limit = None;
            }
        }
    }

    fn clear_search(&mut self, cx: &mut ViewContext<Self>) {
        self.model.update(cx, |model, cx| {
            model.pending_search = None;
            model.no_results = None;
            model.match_ranges.clear();

            model.excerpts.update(cx, |excerpts, cx| {
                excerpts.clear(cx);
            });
        });
    }

    fn activate_search_mode(&mut self, mode: SearchMode, cx: &mut ViewContext<Self>) {
        let previous_mode = self.current_mode;
        if previous_mode == mode {
            return;
        }

        self.clear_search(cx);
        self.current_mode = mode;
        self.active_match_index = None;

        match mode {
            SearchMode::Semantic => {
                let has_permission = self.semantic_permissioned(cx);
                self.active_match_index = None;
                cx.spawn(|this, mut cx| async move {
                    let has_permission = has_permission.await?;

                    if !has_permission {
                        let answer = this.update(&mut cx, |this, cx| {
                            let project = this.model.read(cx).project.clone();
                            let project_name = project
                                .read(cx)
                                .worktree_root_names(cx)
                                .collect::<Vec<&str>>()
                                .join("/");
                            let is_plural =
                                project_name.chars().filter(|letter| *letter == '/').count() > 0;
                            let prompt_text = format!("Would you like to index the '{}' project{} for semantic search? This requires sending code to the OpenAI API", project_name,
                                if is_plural {
                                    "s"
                                } else {""});
                            cx.prompt(
                                PromptLevel::Info,
                                prompt_text.as_str(),
                                &["Continue", "Cancel"],
                            )
                        })?;

                        if answer.await? == 0 {
                            this.update(&mut cx, |this, _| {
                                this.semantic_permissioned = Some(true);
                            })?;
                        } else {
                            this.update(&mut cx, |this, cx| {
                                this.semantic_permissioned = Some(false);
                                debug_assert_ne!(previous_mode, SearchMode::Semantic, "Tried to re-enable semantic search mode after user modal was rejected");
                                this.activate_search_mode(previous_mode, cx);
                            })?;
                            return anyhow::Ok(());
                        }
                    }

                    this.update(&mut cx, |this, cx| {
                        this.index_project(cx);
                    })?;

                    anyhow::Ok(())
                }).detach_and_log_err(cx);
            }
            SearchMode::Regex | SearchMode::Text => {
                self.semantic_state = None;
                self.active_match_index = None;
                self.search(cx);
            }
        }

        cx.update_global(|state: &mut ActiveSettings, cx| {
            state.0.insert(
                self.model.read(cx).project.downgrade(),
                self.current_settings(),
            );
        });

        cx.notify();
    }
    fn replace_next(&mut self, _: &ReplaceNext, cx: &mut ViewContext<Self>) {
        let model = self.model.read(cx);
        if let Some(query) = model.active_query.as_ref() {
            if model.match_ranges.is_empty() {
                return;
            }
            if let Some(active_index) = self.active_match_index {
                let query = query.clone().with_replacement(self.replacement(cx));
                self.results_editor.replace(
                    &(Box::new(model.match_ranges[active_index].clone()) as _),
                    &query,
                    cx,
                );
                self.select_match(Direction::Next, cx)
            }
        }
    }
    pub fn replacement(&self, cx: &AppContext) -> String {
        self.replacement_editor.read(cx).text(cx)
    }
    fn replace_all(&mut self, _: &ReplaceAll, cx: &mut ViewContext<Self>) {
        let model = self.model.read(cx);
        if let Some(query) = model.active_query.as_ref() {
            if model.match_ranges.is_empty() {
                return;
            }
            if self.active_match_index.is_some() {
                let query = query.clone().with_replacement(self.replacement(cx));
                let matches = model
                    .match_ranges
                    .iter()
                    .map(|item| Box::new(item.clone()) as _)
                    .collect::<Vec<_>>();
                for item in matches {
                    self.results_editor.replace(&item, &query, cx);
                }
            }
        }
    }

    fn new(
        model: Model<ProjectSearch>,
        cx: &mut ViewContext<Self>,
        settings: Option<ProjectSearchSettings>,
    ) -> Self {
        let project;
        let excerpts;
        let mut replacement_text = None;
        let mut query_text = String::new();

        // Read in settings if available
        let (mut options, current_mode, filters_enabled) = if let Some(settings) = settings {
            (
                settings.search_options,
                settings.current_mode,
                settings.filters_enabled,
            )
        } else {
            (SearchOptions::NONE, Default::default(), false)
        };

        {
            let model = model.read(cx);
            project = model.project.clone();
            excerpts = model.excerpts.clone();
            if let Some(active_query) = model.active_query.as_ref() {
                query_text = active_query.as_str().to_string();
                replacement_text = active_query.replacement().map(ToOwned::to_owned);
                options = SearchOptions::from_query(active_query);
            }
        }
        cx.observe(&model, |this, _, cx| this.model_changed(cx))
            .detach();

        let query_editor = cx.build_view(|cx| {
            let mut editor = Editor::single_line(cx);
            editor.set_placeholder_text("Text search all files", cx);
            editor.set_text(query_text, cx);
            editor
        });
        // Subscribe to query_editor in order to reraise editor events for workspace item activation purposes
        cx.subscribe(&query_editor, |_, _, event: &EditorEvent, cx| {
            cx.emit(ViewEvent::EditorEvent(event.clone()))
        })
        .detach();
        let replacement_editor = cx.build_view(|cx| {
            let mut editor = Editor::single_line(cx);
            editor.set_placeholder_text("Replace in project..", cx);
            if let Some(text) = replacement_text {
                editor.set_text(text, cx);
            }
            editor
        });
        let results_editor = cx.build_view(|cx| {
            let mut editor = Editor::for_multibuffer(excerpts, Some(project.clone()), cx);
            editor.set_searchable(false);
            editor
        });
        cx.observe(&results_editor, |_, _, cx| cx.emit(ViewEvent::UpdateTab))
            .detach();

        cx.subscribe(&results_editor, |this, _, event: &EditorEvent, cx| {
            if matches!(event, editor::EditorEvent::SelectionsChanged { .. }) {
                this.update_match_index(cx);
            }
            // Reraise editor events for workspace item activation purposes
            cx.emit(ViewEvent::EditorEvent(event.clone()));
        })
        .detach();

        let included_files_editor = cx.build_view(|cx| {
            let mut editor = Editor::single_line(cx);
            editor.set_placeholder_text("Include: crates/**/*.toml", cx);

            editor
        });
        // Subscribe to include_files_editor in order to reraise editor events for workspace item activation purposes
        cx.subscribe(&included_files_editor, |_, _, event: &EditorEvent, cx| {
            cx.emit(ViewEvent::EditorEvent(event.clone()))
        })
        .detach();

        let excluded_files_editor = cx.build_view(|cx| {
            let mut editor = Editor::single_line(cx);
            editor.set_placeholder_text("Exclude: vendor/*, *.lock", cx);

            editor
        });
        // Subscribe to excluded_files_editor in order to reraise editor events for workspace item activation purposes
        cx.subscribe(&excluded_files_editor, |_, _, event: &EditorEvent, cx| {
            cx.emit(ViewEvent::EditorEvent(event.clone()))
        })
        .detach();

        // Check if Worktrees have all been previously indexed
        let mut this = ProjectSearchView {
            replacement_editor,
            search_id: model.read(cx).search_id,
            model,
            query_editor,
            results_editor,
            semantic_state: None,
            semantic_permissioned: None,
            search_options: options,
            panels_with_errors: HashSet::new(),
            active_match_index: None,
            query_editor_was_focused: false,
            included_files_editor,
            excluded_files_editor,
            filters_enabled,
            current_mode,
            replace_enabled: false,
        };
        this.model_changed(cx);
        this
    }

    fn semantic_permissioned(&mut self, cx: &mut ViewContext<Self>) -> Task<Result<bool>> {
        if let Some(value) = self.semantic_permissioned {
            return Task::ready(Ok(value));
        }

        SemanticIndex::global(cx)
            .map(|semantic| {
                let project = self.model.read(cx).project.clone();
                semantic.update(cx, |this, cx| this.project_previously_indexed(&project, cx))
            })
            .unwrap_or(Task::ready(Ok(false)))
    }
    pub fn new_search_in_directory(
        workspace: &mut Workspace,
        dir_entry: &Entry,
        cx: &mut ViewContext<Workspace>,
    ) {
        if !dir_entry.is_dir() {
            return;
        }
        let Some(filter_str) = dir_entry.path.to_str() else {
            return;
        };

        let model = cx.build_model(|cx| ProjectSearch::new(workspace.project().clone(), cx));
        let search = cx.build_view(|cx| ProjectSearchView::new(model, cx, None));
        workspace.add_item(Box::new(search.clone()), cx);
        search.update(cx, |search, cx| {
            search
                .included_files_editor
                .update(cx, |editor, cx| editor.set_text(filter_str, cx));
            search.filters_enabled = true;
            search.focus_query_editor(cx)
        });
    }

    // Add another search tab to the workspace.
    fn deploy(
        workspace: &mut Workspace,
        _: &workspace::NewSearch,
        cx: &mut ViewContext<Workspace>,
    ) {
        // Clean up entries for dropped projects
        cx.update_global(|state: &mut ActiveSearches, _cx| {
            state.0.retain(|project, _| project.is_upgradable())
        });

        let query = workspace.active_item(cx).and_then(|item| {
            let editor = item.act_as::<Editor>(cx)?;
            let query = editor.query_suggestion(cx);
            if query.is_empty() {
                None
            } else {
                Some(query)
            }
        });

        let settings = cx
            .global::<ActiveSettings>()
            .0
            .get(&workspace.project().downgrade());

        let settings = if let Some(settings) = settings {
            Some(settings.clone())
        } else {
            None
        };

        let model = cx.build_model(|cx| ProjectSearch::new(workspace.project().clone(), cx));
        let search = cx.build_view(|cx| ProjectSearchView::new(model, cx, settings));

        workspace.add_item(Box::new(search.clone()), cx);

        search.update(cx, |search, cx| {
            if let Some(query) = query {
                search.set_query(&query, cx);
            }
            search.focus_query_editor(cx)
        });
    }

    fn search(&mut self, cx: &mut ViewContext<Self>) {
        let mode = self.current_mode;
        match mode {
            SearchMode::Semantic => {
                if self.semantic_state.is_some() {
                    if let Some(query) = self.build_search_query(cx) {
                        self.model
                            .update(cx, |model, cx| model.semantic_search(query.as_inner(), cx));
                    }
                }
            }

            _ => {
                if let Some(query) = self.build_search_query(cx) {
                    self.model.update(cx, |model, cx| model.search(query, cx));
                }
            }
        }
    }

    fn build_search_query(&mut self, cx: &mut ViewContext<Self>) -> Option<SearchQuery> {
        let text = self.query_editor.read(cx).text(cx);
        let included_files =
            match Self::parse_path_matches(&self.included_files_editor.read(cx).text(cx)) {
                Ok(included_files) => {
                    self.panels_with_errors.remove(&InputPanel::Include);
                    included_files
                }
                Err(_e) => {
                    self.panels_with_errors.insert(InputPanel::Include);
                    cx.notify();
                    return None;
                }
            };
        let excluded_files =
            match Self::parse_path_matches(&self.excluded_files_editor.read(cx).text(cx)) {
                Ok(excluded_files) => {
                    self.panels_with_errors.remove(&InputPanel::Exclude);
                    excluded_files
                }
                Err(_e) => {
                    self.panels_with_errors.insert(InputPanel::Exclude);
                    cx.notify();
                    return None;
                }
            };
        let current_mode = self.current_mode;
        match current_mode {
            SearchMode::Regex => {
                match SearchQuery::regex(
                    text,
                    self.search_options.contains(SearchOptions::WHOLE_WORD),
                    self.search_options.contains(SearchOptions::CASE_SENSITIVE),
                    self.search_options.contains(SearchOptions::INCLUDE_IGNORED),
                    included_files,
                    excluded_files,
                ) {
                    Ok(query) => {
                        self.panels_with_errors.remove(&InputPanel::Query);
                        Some(query)
                    }
                    Err(_e) => {
                        self.panels_with_errors.insert(InputPanel::Query);
                        cx.notify();
                        None
                    }
                }
            }
            _ => match SearchQuery::text(
                text,
                self.search_options.contains(SearchOptions::WHOLE_WORD),
                self.search_options.contains(SearchOptions::CASE_SENSITIVE),
                self.search_options.contains(SearchOptions::INCLUDE_IGNORED),
                included_files,
                excluded_files,
            ) {
                Ok(query) => {
                    self.panels_with_errors.remove(&InputPanel::Query);
                    Some(query)
                }
                Err(_e) => {
                    self.panels_with_errors.insert(InputPanel::Query);
                    cx.notify();
                    None
                }
            },
        }
    }

    fn parse_path_matches(text: &str) -> anyhow::Result<Vec<PathMatcher>> {
        text.split(',')
            .map(str::trim)
            .filter(|maybe_glob_str| !maybe_glob_str.is_empty())
            .map(|maybe_glob_str| {
                PathMatcher::new(maybe_glob_str)
                    .with_context(|| format!("parsing {maybe_glob_str} as path matcher"))
            })
            .collect()
    }

    fn select_match(&mut self, direction: Direction, cx: &mut ViewContext<Self>) {
        if let Some(index) = self.active_match_index {
            let match_ranges = self.model.read(cx).match_ranges.clone();
            let new_index = self.results_editor.update(cx, |editor, cx| {
                editor.match_index_for_direction(&match_ranges, index, direction, 1, cx)
            });

            let range_to_select = match_ranges[new_index].clone();
            self.results_editor.update(cx, |editor, cx| {
                let range_to_select = editor.range_for_match(&range_to_select);
                editor.unfold_ranges([range_to_select.clone()], false, true, cx);
                editor.change_selections(Some(Autoscroll::fit()), cx, |s| {
                    s.select_ranges([range_to_select])
                });
            });
        }
    }

    fn focus_query_editor(&mut self, cx: &mut ViewContext<Self>) {
        self.query_editor.update(cx, |query_editor, cx| {
            query_editor.select_all(&SelectAll, cx);
        });
        self.query_editor_was_focused = true;
        let editor_handle = self.query_editor.focus_handle(cx);
        cx.focus(&editor_handle);
    }

    fn set_query(&mut self, query: &str, cx: &mut ViewContext<Self>) {
        self.query_editor
            .update(cx, |query_editor, cx| query_editor.set_text(query, cx));
    }

    fn focus_results_editor(&mut self, cx: &mut ViewContext<Self>) {
        self.query_editor.update(cx, |query_editor, cx| {
            let cursor = query_editor.selections.newest_anchor().head();
            query_editor.change_selections(None, cx, |s| s.select_ranges([cursor.clone()..cursor]));
        });
        self.query_editor_was_focused = false;
        let results_handle = self.results_editor.focus_handle(cx);
        cx.focus(&results_handle);
    }

    fn model_changed(&mut self, cx: &mut ViewContext<Self>) {
        let match_ranges = self.model.read(cx).match_ranges.clone();
        if match_ranges.is_empty() {
            self.active_match_index = None;
        } else {
            self.active_match_index = Some(0);
            self.update_match_index(cx);
            let prev_search_id = mem::replace(&mut self.search_id, self.model.read(cx).search_id);
            let is_new_search = self.search_id != prev_search_id;
            self.results_editor.update(cx, |editor, cx| {
                if is_new_search {
                    let range_to_select = match_ranges
                        .first()
                        .clone()
                        .map(|range| editor.range_for_match(range));
                    editor.change_selections(Some(Autoscroll::fit()), cx, |s| {
                        s.select_ranges(range_to_select)
                    });
                }
                editor.highlight_background::<Self>(
                    match_ranges,
                    |theme| theme.search_match_background,
                    cx,
                );
            });
            if is_new_search && self.query_editor.focus_handle(cx).is_focused(cx) {
                self.focus_results_editor(cx);
            }
        }

        cx.emit(ViewEvent::UpdateTab);
        cx.notify();
    }

    fn update_match_index(&mut self, cx: &mut ViewContext<Self>) {
        let results_editor = self.results_editor.read(cx);
        let new_index = active_match_index(
            &self.model.read(cx).match_ranges,
            &results_editor.selections.newest_anchor().head(),
            &results_editor.buffer().read(cx).snapshot(cx),
        );
        if self.active_match_index != new_index {
            self.active_match_index = new_index;
            cx.notify();
        }
    }

    pub fn has_matches(&self) -> bool {
        self.active_match_index.is_some()
    }

    fn landing_text_minor(&self) -> SharedString {
        match self.current_mode {
            SearchMode::Text | SearchMode::Regex => "Include/exclude specific paths with the filter option. Matching exact word and/or casing is available too.".into(),
            SearchMode::Semantic => "\nSimply explain the code you are looking to find. ex. 'prompt user for permissions to index their project'".into()
        }
    }
}

impl Default for ProjectSearchBar {
    fn default() -> Self {
        Self::new()
    }
}

impl ProjectSearchBar {
    pub fn new() -> Self {
        Self {
            active_project_search: Default::default(),
            subscription: Default::default(),
        }
    }
    fn cycle_mode(&self, _: &CycleMode, cx: &mut ViewContext<Self>) {
        if let Some(view) = self.active_project_search.as_ref() {
            view.update(cx, |this, cx| {
                let new_mode =
                    crate::mode::next_mode(&this.current_mode, SemanticIndex::enabled(cx));
                this.activate_search_mode(new_mode, cx);
                let editor_handle = this.query_editor.focus_handle(cx);
                cx.focus(&editor_handle);
            });
        }
    }
    fn confirm(&mut self, _: &Confirm, cx: &mut ViewContext<Self>) {
        if let Some(search_view) = self.active_project_search.as_ref() {
            search_view.update(cx, |search_view, cx| {
                if !search_view
                    .replacement_editor
                    .focus_handle(cx)
                    .is_focused(cx)
                {
                    cx.stop_propagation();
                    search_view.search(cx);
                }
            });
        }
    }

    fn search_in_new(workspace: &mut Workspace, _: &SearchInNew, cx: &mut ViewContext<Workspace>) {
        if let Some(search_view) = workspace
            .active_item(cx)
            .and_then(|item| item.downcast::<ProjectSearchView>())
        {
            let new_query = search_view.update(cx, |search_view, cx| {
                let new_query = search_view.build_search_query(cx);
                if new_query.is_some() {
                    if let Some(old_query) = search_view.model.read(cx).active_query.clone() {
                        search_view.query_editor.update(cx, |editor, cx| {
                            editor.set_text(old_query.as_str(), cx);
                        });
                        search_view.search_options = SearchOptions::from_query(&old_query);
                    }
                }
                new_query
            });
            if let Some(new_query) = new_query {
                let model = cx.build_model(|cx| {
                    let mut model = ProjectSearch::new(workspace.project().clone(), cx);
                    model.search(new_query, cx);
                    model
                });
                workspace.add_item(
                    Box::new(cx.build_view(|cx| ProjectSearchView::new(model, cx, None))),
                    cx,
                );
            }
        }
    }

    fn tab(&mut self, _: &editor::Tab, cx: &mut ViewContext<Self>) {
        self.cycle_field(Direction::Next, cx);
    }

    fn tab_previous(&mut self, _: &editor::TabPrev, cx: &mut ViewContext<Self>) {
        self.cycle_field(Direction::Prev, cx);
    }

    fn cycle_field(&mut self, direction: Direction, cx: &mut ViewContext<Self>) {
        let active_project_search = match &self.active_project_search {
            Some(active_project_search) => active_project_search,

            None => {
                return;
            }
        };

        active_project_search.update(cx, |project_view, cx| {
            let mut views = vec![&project_view.query_editor];
            if project_view.filters_enabled {
                views.extend([
                    &project_view.included_files_editor,
                    &project_view.excluded_files_editor,
                ]);
            }
            if project_view.replace_enabled {
                views.push(&project_view.replacement_editor);
            }
            let current_index = match views
                .iter()
                .enumerate()
                .find(|(_, view)| view.focus_handle(cx).is_focused(cx))
            {
                Some((index, _)) => index,

                None => {
                    return;
                }
            };

            let new_index = match direction {
                Direction::Next => (current_index + 1) % views.len(),
                Direction::Prev if current_index == 0 => views.len() - 1,
                Direction::Prev => (current_index - 1) % views.len(),
            };
            let next_focus_handle = views[new_index].focus_handle(cx);
            cx.focus(&next_focus_handle);
            cx.stop_propagation();
        });
    }

    fn toggle_search_option(&mut self, option: SearchOptions, cx: &mut ViewContext<Self>) -> bool {
        if let Some(search_view) = self.active_project_search.as_ref() {
            search_view.update(cx, |search_view, cx| {
                search_view.toggle_search_option(option, cx);
                search_view.search(cx);
            });

            cx.notify();
            true
        } else {
            false
        }
    }
    fn toggle_replace(&mut self, _: &ToggleReplace, cx: &mut ViewContext<Self>) {
        if let Some(search) = &self.active_project_search {
            search.update(cx, |this, cx| {
                this.replace_enabled = !this.replace_enabled;
                let editor_to_focus = if !this.replace_enabled {
                    this.query_editor.focus_handle(cx)
                } else {
                    this.replacement_editor.focus_handle(cx)
                };
                cx.focus(&editor_to_focus);
                cx.notify();
            });
        }
    }

    fn toggle_filters(&mut self, cx: &mut ViewContext<Self>) -> bool {
        if let Some(search_view) = self.active_project_search.as_ref() {
            search_view.update(cx, |search_view, cx| {
                search_view.toggle_filters(cx);
                search_view
                    .included_files_editor
                    .update(cx, |_, cx| cx.notify());
                search_view
                    .excluded_files_editor
                    .update(cx, |_, cx| cx.notify());
                cx.refresh();
                cx.notify();
            });
            cx.notify();
            true
        } else {
            false
        }
    }

    fn activate_search_mode(&self, mode: SearchMode, cx: &mut ViewContext<Self>) {
        // Update Current Mode
        if let Some(search_view) = self.active_project_search.as_ref() {
            search_view.update(cx, |search_view, cx| {
                search_view.activate_search_mode(mode, cx);
            });
            cx.notify();
        }
    }

    fn is_option_enabled(&self, option: SearchOptions, cx: &AppContext) -> bool {
        if let Some(search) = self.active_project_search.as_ref() {
            search.read(cx).search_options.contains(option)
        } else {
            false
        }
    }

    fn next_history_query(&mut self, _: &NextHistoryQuery, cx: &mut ViewContext<Self>) {
        if let Some(search_view) = self.active_project_search.as_ref() {
            search_view.update(cx, |search_view, cx| {
                let new_query = search_view.model.update(cx, |model, _| {
                    if let Some(new_query) = model.search_history.next().map(str::to_string) {
                        new_query
                    } else {
                        model.search_history.reset_selection();
                        String::new()
                    }
                });
                search_view.set_query(&new_query, cx);
            });
        }
    }

    fn previous_history_query(&mut self, _: &PreviousHistoryQuery, cx: &mut ViewContext<Self>) {
        if let Some(search_view) = self.active_project_search.as_ref() {
            search_view.update(cx, |search_view, cx| {
                if search_view.query_editor.read(cx).text(cx).is_empty() {
                    if let Some(new_query) = search_view
                        .model
                        .read(cx)
                        .search_history
                        .current()
                        .map(str::to_string)
                    {
                        search_view.set_query(&new_query, cx);
                        return;
                    }
                }

                if let Some(new_query) = search_view.model.update(cx, |model, _| {
                    model.search_history.previous().map(str::to_string)
                }) {
                    search_view.set_query(&new_query, cx);
                }
            });
        }
    }
    fn new_placeholder_text(&self, cx: &mut ViewContext<Self>) -> Option<String> {
        let previous_query_keystrokes = cx
            .bindings_for_action(&PreviousHistoryQuery {})
            .into_iter()
            .next()
            .map(|binding| {
                binding
                    .keystrokes()
                    .iter()
                    .map(|k| k.to_string())
                    .collect::<Vec<_>>()
            });
        let next_query_keystrokes = cx
            .bindings_for_action(&NextHistoryQuery {})
            .into_iter()
            .next()
            .map(|binding| {
                binding
                    .keystrokes()
                    .iter()
                    .map(|k| k.to_string())
                    .collect::<Vec<_>>()
            });
        let new_placeholder_text = match (previous_query_keystrokes, next_query_keystrokes) {
            (Some(previous_query_keystrokes), Some(next_query_keystrokes)) => Some(format!(
                "Search ({}/{} for previous/next query)",
                previous_query_keystrokes.join(" "),
                next_query_keystrokes.join(" ")
            )),
            (None, Some(next_query_keystrokes)) => Some(format!(
                "Search ({} for next query)",
                next_query_keystrokes.join(" ")
            )),
            (Some(previous_query_keystrokes), None) => Some(format!(
                "Search ({} for previous query)",
                previous_query_keystrokes.join(" ")
            )),
            (None, None) => None,
        };
        new_placeholder_text
    }

    fn render_text_input(&self, editor: &View<Editor>, cx: &ViewContext<Self>) -> impl IntoElement {
        let settings = ThemeSettings::get_global(cx);
        let text_style = TextStyle {
            color: if editor.read(cx).read_only() {
                cx.theme().colors().text_disabled
            } else {
                cx.theme().colors().text
            },
            font_family: settings.ui_font.family.clone(),
            font_features: settings.ui_font.features,
            font_size: rems(0.875).into(),
            font_weight: FontWeight::NORMAL,
            font_style: FontStyle::Normal,
            line_height: relative(1.3).into(),
            background_color: None,
            underline: None,
            white_space: WhiteSpace::Normal,
        };

        EditorElement::new(
            &editor,
            EditorStyle {
                background: cx.theme().colors().editor_background,
                local_player: cx.theme().players().local(),
                text: text_style,
                ..Default::default()
            },
        )
    }
}

impl Render for ProjectSearchBar {
    type Element = Div;

    fn render(&mut self, cx: &mut ViewContext<Self>) -> Self::Element {
        let Some(search) = self.active_project_search.clone() else {
            return div();
        };
        let mut key_context = KeyContext::default();
        key_context.add("ProjectSearchBar");
        if let Some(placeholder_text) = self.new_placeholder_text(cx) {
            search.update(cx, |search, cx| {
                search.query_editor.update(cx, |this, cx| {
                    this.set_placeholder_text(placeholder_text, cx)
                })
            });
        }
        let search = search.read(cx);
        let semantic_is_available = SemanticIndex::enabled(cx);
<<<<<<< HEAD
        let query_column = v_stack()
            //.flex_1()
            .child(
                h_stack()
                    .min_w_80()
                    .on_action(cx.listener(|this, action, cx| this.confirm(action, cx)))
                    .on_action(
                        cx.listener(|this, action, cx| this.previous_history_query(action, cx)),
                    )
                    .on_action(cx.listener(|this, action, cx| this.next_history_query(action, cx)))
                    .child(IconElement::new(Icon::MagnifyingGlass))
                    .child(search.query_editor.clone())
                    .child(
                        h_stack()
                            .child(
                                IconButton::new("project-search-filter-button", Icon::Filter)
                                    .tooltip(|cx| {
                                        Tooltip::for_action("Toggle filters", &ToggleFilters, cx)
                                    })
                                    .on_click(cx.listener(|this, _, cx| {
                                        this.toggle_filters(cx);
                                    }))
                                    .selected(
                                        self.active_project_search
                                            .as_ref()
                                            .map(|search| search.read(cx).filters_enabled)
                                            .unwrap_or_default(),
                                    ),
                            )
                            .when(search.current_mode != SearchMode::Semantic, |this| {
                                this.child(
                                    IconButton::new(
                                        "project-search-case-sensitive",
                                        Icon::CaseSensitive,
=======
        let query_column = v_stack().child(
            h_stack()
                .min_w(rems(512. / 16.))
                .px_2()
                .py_1()
                .gap_2()
                .bg(cx.theme().colors().editor_background)
                .border_1()
                .border_color(cx.theme().colors().border)
                .rounded_lg()
                .on_action(cx.listener(|this, action, cx| this.confirm(action, cx)))
                .on_action(cx.listener(|this, action, cx| this.previous_history_query(action, cx)))
                .on_action(cx.listener(|this, action, cx| this.next_history_query(action, cx)))
                .child(IconElement::new(Icon::MagnifyingGlass))
                .child(self.render_text_input(&search.query_editor, cx))
                .child(
                    h_stack()
                        .child(
                            IconButton::new("project-search-filter-button", Icon::Filter)
                                .tooltip(|cx| {
                                    Tooltip::for_action("Toggle filters", &ToggleFilters, cx)
                                })
                                .on_click(cx.listener(|this, _, cx| {
                                    this.toggle_filters(cx);
                                }))
                                .selected(
                                    self.active_project_search
                                        .as_ref()
                                        .map(|search| search.read(cx).filters_enabled)
                                        .unwrap_or_default(),
                                ),
                        )
                        .when(search.current_mode != SearchMode::Semantic, |this| {
                            this.child(
                                IconButton::new(
                                    "project-search-case-sensitive",
                                    Icon::CaseSensitive,
                                )
                                .tooltip(|cx| {
                                    Tooltip::for_action(
                                        "Toggle case sensitive",
                                        &ToggleCaseSensitive,
                                        cx,
>>>>>>> 2efd7ced
                                    )
                                    .tooltip(|cx| {
                                        Tooltip::for_action(
                                            "Toggle case sensitive",
                                            &ToggleCaseSensitive,
                                            cx,
                                        )
                                    })
<<<<<<< HEAD
                                    .selected(
                                        self.is_option_enabled(SearchOptions::CASE_SENSITIVE, cx),
                                    )
                                    .on_click(cx.listener(
                                        |this, _, cx| {
                                            this.toggle_search_option(
                                                SearchOptions::CASE_SENSITIVE,
                                                cx,
                                            );
                                        },
                                    )),
                                )
                                .child(
                                    IconButton::new("project-search-whole-word", Icon::WholeWord)
                                        .tooltip(|cx| {
                                            Tooltip::for_action(
                                                "Toggle whole word",
                                                &ToggleWholeWord,
                                                cx,
                                            )
                                        })
                                        .selected(
                                            self.is_option_enabled(SearchOptions::WHOLE_WORD, cx),
                                        )
                                        .on_click(cx.listener(|this, _, cx| {
                                            this.toggle_search_option(
                                                SearchOptions::WHOLE_WORD,
                                                cx,
                                            );
                                        })),
                                )
                            }),
                    )
                    .border_2()
                    .bg(white())
                    .rounded_lg(),
            )
            .when(search.filters_enabled, |this| {
                this.child(
                    h_stack()
                        .mt_2()
                        .flex_1()
                        .justify_between()
                        .child(
                            h_stack()
                                .flex_1()
                                .border_1()
                                .mr_2()
                                .child(search.included_files_editor.clone())
                                .when(search.current_mode != SearchMode::Semantic, |this| {
                                    this.child(
                                        SearchOptions::INCLUDE_IGNORED.as_button(
                                            search
                                                .search_options
                                                .contains(SearchOptions::INCLUDE_IGNORED),
                                            cx.listener(|this, _, cx| {
                                                this.toggle_search_option(
                                                    SearchOptions::INCLUDE_IGNORED,
                                                    cx,
                                                );
                                            }),
                                        ),
                                    )
                                }),
                        )
                        .child(
                            h_stack()
                                .flex_1()
                                .border_1()
                                .ml_2()
                                .child(search.excluded_files_editor.clone()),
                        ),
                )
            });
=======
                                    .selected(self.is_option_enabled(SearchOptions::WHOLE_WORD, cx))
                                    .on_click(cx.listener(|this, _, cx| {
                                        this.toggle_search_option(SearchOptions::WHOLE_WORD, cx);
                                    })),
                            )
                        }),
                ),
        );
>>>>>>> 2efd7ced
        let mode_column = v_stack().items_start().justify_start().child(
            h_stack()
                .child(
                    h_stack()
                        .child(
                            Button::new("project-search-text-button", "Text")
                                .selected(search.current_mode == SearchMode::Text)
                                .on_click(cx.listener(|this, _, cx| {
                                    this.activate_search_mode(SearchMode::Text, cx)
                                }))
                                .tooltip(|cx| {
                                    Tooltip::for_action("Toggle text search", &ActivateTextMode, cx)
                                }),
                        )
                        .child(
                            Button::new("project-search-regex-button", "Regex")
                                .selected(search.current_mode == SearchMode::Regex)
                                .on_click(cx.listener(|this, _, cx| {
                                    this.activate_search_mode(SearchMode::Regex, cx)
                                }))
                                .tooltip(|cx| {
                                    Tooltip::for_action(
                                        "Toggle regular expression search",
                                        &ActivateRegexMode,
                                        cx,
                                    )
                                }),
                        )
                        .when(semantic_is_available, |this| {
                            this.child(
                                Button::new("project-search-semantic-button", "Semantic")
                                    .selected(search.current_mode == SearchMode::Semantic)
                                    .on_click(cx.listener(|this, _, cx| {
                                        this.activate_search_mode(SearchMode::Semantic, cx)
                                    }))
                                    .tooltip(|cx| {
                                        Tooltip::for_action(
                                            "Toggle semantic search",
                                            &ActivateSemanticMode,
                                            cx,
                                        )
                                    }),
                            )
                        }),
                )
                .child(
                    IconButton::new("project-search-toggle-replace", Icon::Replace)
                        .on_click(cx.listener(|this, _, cx| {
                            this.toggle_replace(&ToggleReplace, cx);
                        }))
                        .tooltip(|cx| Tooltip::for_action("Toggle replace", &ToggleReplace, cx)),
                ),
        );
        let replace_column = if search.replace_enabled {
            h_stack()
                .p_1()
                .flex_1()
                .border_2()
                .rounded_lg()
                .child(IconElement::new(Icon::Replace).size(ui::IconSize::Small))
                .child(search.replacement_editor.clone())
        } else {
            // Fill out the space if we don't have a replacement editor.
            h_stack().flex_1()
        };
        let actions_column = h_stack()
            .when(search.replace_enabled, |this| {
                this.children([
                    IconButton::new("project-search-replace-next", Icon::ReplaceNext)
                        .on_click(cx.listener(|this, _, cx| {
                            if let Some(search) = this.active_project_search.as_ref() {
                                search.update(cx, |this, cx| {
                                    this.replace_next(&ReplaceNext, cx);
                                })
                            }
                        }))
                        .tooltip(|cx| Tooltip::for_action("Replace next match", &ReplaceNext, cx)),
                    IconButton::new("project-search-replace-all", Icon::ReplaceAll)
                        .on_click(cx.listener(|this, _, cx| {
                            if let Some(search) = this.active_project_search.as_ref() {
                                search.update(cx, |this, cx| {
                                    this.replace_all(&ReplaceAll, cx);
                                })
                            }
                        }))
                        .tooltip(|cx| Tooltip::for_action("Replace all matches", &ReplaceAll, cx)),
                ])
            })
            .when_some(search.active_match_index, |mut this, index| {
                let index = index + 1;
                let match_quantity = search.model.read(cx).match_ranges.len();
                if match_quantity > 0 {
                    debug_assert!(match_quantity >= index);
                    this = this.child(Label::new(format!("{index}/{match_quantity}")))
                }
                this
            })
            .children([
                IconButton::new("project-search-prev-match", Icon::ChevronLeft)
                    .disabled(search.active_match_index.is_none())
                    .on_click(cx.listener(|this, _, cx| {
                        if let Some(search) = this.active_project_search.as_ref() {
                            search.update(cx, |this, cx| {
                                this.select_match(Direction::Prev, cx);
                            })
                        }
                    }))
                    .tooltip(|cx| {
                        Tooltip::for_action("Go to previous match", &SelectPrevMatch, cx)
                    }),
                IconButton::new("project-search-next-match", Icon::ChevronRight)
                    .disabled(search.active_match_index.is_none())
                    .on_click(cx.listener(|this, _, cx| {
                        if let Some(search) = this.active_project_search.as_ref() {
                            search.update(cx, |this, cx| {
                                this.select_match(Direction::Next, cx);
                            })
                        }
                    }))
                    .tooltip(|cx| Tooltip::for_action("Go to next match", &SelectNextMatch, cx)),
            ]);
        v_stack()
            .key_context(key_context)
            .p_1()
            .m_2()
            .gap_2()
            .justify_between()
            .on_action(cx.listener(|this, _: &ToggleFilters, cx| {
                this.toggle_filters(cx);
            }))
            .on_action(cx.listener(|this, _: &ActivateTextMode, cx| {
                this.activate_search_mode(SearchMode::Text, cx)
            }))
            .on_action(cx.listener(|this, _: &ActivateRegexMode, cx| {
                this.activate_search_mode(SearchMode::Regex, cx)
            }))
            .on_action(cx.listener(|this, _: &ActivateSemanticMode, cx| {
                this.activate_search_mode(SearchMode::Semantic, cx)
            }))
            .on_action(cx.listener(|this, action, cx| {
                this.tab(action, cx);
            }))
            .on_action(cx.listener(|this, action, cx| {
                this.tab_previous(action, cx);
            }))
            .on_action(cx.listener(|this, action, cx| {
                this.cycle_mode(action, cx);
            }))
            .when(search.current_mode != SearchMode::Semantic, |this| {
                this.on_action(cx.listener(|this, action, cx| {
                    this.toggle_replace(action, cx);
                }))
                .on_action(cx.listener(|this, _: &ToggleWholeWord, cx| {
                    this.toggle_search_option(SearchOptions::WHOLE_WORD, cx);
                }))
                .on_action(cx.listener(|this, _: &ToggleCaseSensitive, cx| {
                    this.toggle_search_option(SearchOptions::CASE_SENSITIVE, cx);
                }))
                .on_action(cx.listener(|this, action, cx| {
                    if let Some(search) = this.active_project_search.as_ref() {
                        search.update(cx, |this, cx| {
                            this.replace_next(action, cx);
                        })
                    }
                }))
                .on_action(cx.listener(|this, action, cx| {
                    if let Some(search) = this.active_project_search.as_ref() {
                        search.update(cx, |this, cx| {
                            this.replace_all(action, cx);
                        })
                    }
                }))
                .when(search.filters_enabled, |this| {
                    this.on_action(cx.listener(|this, _: &ToggleIncludeIgnored, cx| {
                        this.toggle_search_option(SearchOptions::INCLUDE_IGNORED, cx);
                    }))
                })
            })
<<<<<<< HEAD
            .child(query_column)
            .child(mode_column)
            .child(replace_column)
            .child(actions_column)
=======
            .child(
                h_stack()
                    .child(query_column)
                    .child(mode_column)
                    .child(replace_column)
                    .child(actions_column),
            )
            .when(search.filters_enabled, |this| {
                this.child(
                    h_stack()
                        .flex_1()
                        .gap_2()
                        .justify_between()
                        .child(
                            h_stack()
                                .flex_1()
                                .h_full()
                                .px_2()
                                .py_1()
                                .border_1()
                                .border_color(cx.theme().colors().border)
                                .rounded_lg()
                                .child(self.render_text_input(&search.included_files_editor, cx))
                                .when(search.current_mode != SearchMode::Semantic, |this| {
                                    this.child(
                                        SearchOptions::INCLUDE_IGNORED.as_button(
                                            search
                                                .search_options
                                                .contains(SearchOptions::INCLUDE_IGNORED),
                                            cx.listener(|this, _, cx| {
                                                this.toggle_search_option(
                                                    SearchOptions::INCLUDE_IGNORED,
                                                    cx,
                                                );
                                            }),
                                        ),
                                    )
                                }),
                        )
                        .child(
                            h_stack()
                                .flex_1()
                                .h_full()
                                .px_2()
                                .py_1()
                                .border_1()
                                .border_color(cx.theme().colors().border)
                                .rounded_lg()
                                .child(self.render_text_input(&search.excluded_files_editor, cx)),
                        ),
                )
            })
>>>>>>> 2efd7ced
    }
}
// impl Entity for ProjectSearchBar {
//     type Event = ();
// }

// impl View for ProjectSearchBar {
//     fn ui_name() -> &'static str {
//         "ProjectSearchBar"
//     }

//     fn update_keymap_context(
//         &self,
//         keymap: &mut gpui::keymap_matcher::KeymapContext,
//         cx: &AppContext,
//     ) {
//         Self::reset_to_default_keymap_context(keymap);
//         let in_replace = self
//             .active_project_search
//             .as_ref()
//             .map(|search| {
//                 search
//                     .read(cx)
//                     .replacement_editor
//                     .read_with(cx, |_, cx| cx.is_self_focused())
//             })
//             .flatten()
//             .unwrap_or(false);
//         if in_replace {
//             keymap.add_identifier("in_replace");
//         }
//     }

//     fn render(&mut self, cx: &mut ViewContext<Self>) -> AnyElement<Self> {
//         if let Some(_search) = self.active_project_search.as_ref() {
//             let search = _search.read(cx);
//             let theme = theme::current(cx).clone();
//             let query_container_style = if search.panels_with_errors.contains(&InputPanel::Query) {
//                 theme.search.invalid_editor
//             } else {
//                 theme.search.editor.input.container
//             };

//             let search = _search.read(cx);
//             let filter_button = render_option_button_icon(
//                 search.filters_enabled,
//                 "icons/filter.svg",
//                 0,
//                 "Toggle filters",
//                 Box::new(ToggleFilters),
//                 move |_, this, cx| {
//                     this.toggle_filters(cx);
//                 },
//                 cx,
//             );

//             let search = _search.read(cx);
//             let is_semantic_available = SemanticIndex::enabled(cx);
//             let is_semantic_disabled = search.semantic_state.is_none();
//             let icon_style = theme.search.editor_icon.clone();
//             let is_active = search.active_match_index.is_some();

//             let render_option_button_icon = |path, option, cx: &mut ViewContext<Self>| {
//                 crate::search_bar::render_option_button_icon(
//                     self.is_option_enabled(option, cx),
//                     path,
//                     option.bits as usize,
//                     format!("Toggle {}", option.label()),
//                     option.to_toggle_action(),
//                     move |_, this, cx| {
//                         this.toggle_search_option(option, cx);
//                     },
//                     cx,
//                 )
//             };
//             let case_sensitive = is_semantic_disabled.then(|| {
//                 render_option_button_icon(
//                     "icons/case_insensitive.svg",
//                     SearchOptions::CASE_SENSITIVE,
//                     cx,
//                 )
//             });

//             let whole_word = is_semantic_disabled.then(|| {
//                 render_option_button_icon("icons/word_search.svg", SearchOptions::WHOLE_WORD, cx)
//             });

//             let include_ignored = is_semantic_disabled.then(|| {
//                 render_option_button_icon(
//                     "icons/file_icons/git.svg",
//                     SearchOptions::INCLUDE_IGNORED,
//                     cx,
//                 )
//             });

//             let search_button_for_mode = |mode, side, cx: &mut ViewContext<ProjectSearchBar>| {
//                 let is_active = if let Some(search) = self.active_project_search.as_ref() {
//                     let search = search.read(cx);
//                     search.current_mode == mode
//                 } else {
//                     false
//                 };
//                 render_search_mode_button(
//                     mode,
//                     side,
//                     is_active,
//                     move |_, this, cx| {
//                         this.activate_search_mode(mode, cx);
//                     },
//                     cx,
//                 )
//             };

//             let search = _search.read(cx);

//             let include_container_style =
//                 if search.panels_with_errors.contains(&InputPanel::Include) {
//                     theme.search.invalid_include_exclude_editor
//                 } else {
//                     theme.search.include_exclude_editor.input.container
//                 };

//             let exclude_container_style =
//                 if search.panels_with_errors.contains(&InputPanel::Exclude) {
//                     theme.search.invalid_include_exclude_editor
//                 } else {
//                     theme.search.include_exclude_editor.input.container
//                 };

//             let matches = search.active_match_index.map(|match_ix| {
//                 Label::new(
//                     format!(
//                         "{}/{}",
//                         match_ix + 1,
//                         search.model.read(cx).match_ranges.len()
//                     ),
//                     theme.search.match_index.text.clone(),
//                 )
//                 .contained()
//                 .with_style(theme.search.match_index.container)
//                 .aligned()
//             });
//             let should_show_replace_input = search.replace_enabled;
//             let replacement = should_show_replace_input.then(|| {
//                 Flex::row()
//                     .with_child(
//                         Svg::for_style(theme.search.replace_icon.clone().icon)
//                             .contained()
//                             .with_style(theme.search.replace_icon.clone().container),
//                     )
//                     .with_child(ChildView::new(&search.replacement_editor, cx).flex(1., true))
//                     .align_children_center()
//                     .flex(1., true)
//                     .contained()
//                     .with_style(query_container_style)
//                     .constrained()
//                     .with_min_width(theme.search.editor.min_width)
//                     .with_max_width(theme.search.editor.max_width)
//                     .with_height(theme.search.search_bar_row_height)
//                     .flex(1., false)
//             });
//             let replace_all = should_show_replace_input.then(|| {
//                 super::replace_action(
//                     ReplaceAll,
//                     "Replace all",
//                     "icons/replace_all.svg",
//                     theme.tooltip.clone(),
//                     theme.search.action_button.clone(),
//                 )
//             });
//             let replace_next = should_show_replace_input.then(|| {
//                 super::replace_action(
//                     ReplaceNext,
//                     "Replace next",
//                     "icons/replace_next.svg",
//                     theme.tooltip.clone(),
//                     theme.search.action_button.clone(),
//                 )
//             });
//             let query_column = Flex::column()
//                 .with_spacing(theme.search.search_row_spacing)
//                 .with_child(
//                     Flex::row()
//                         .with_child(
//                             Svg::for_style(icon_style.icon)
//                                 .contained()
//                                 .with_style(icon_style.container),
//                         )
//                         .with_child(ChildView::new(&search.query_editor, cx).flex(1., true))
//                         .with_child(
//                             Flex::row()
//                                 .with_child(filter_button)
//                                 .with_children(case_sensitive)
//                                 .with_children(whole_word)
//                                 .flex(1., false)
//                                 .constrained()
//                                 .contained(),
//                         )
//                         .align_children_center()
//                         .contained()
//                         .with_style(query_container_style)
//                         .constrained()
//                         .with_min_width(theme.search.editor.min_width)
//                         .with_max_width(theme.search.editor.max_width)
//                         .with_height(theme.search.search_bar_row_height)
//                         .flex(1., false),
//                 )
//                 .with_children(search.filters_enabled.then(|| {
//                     Flex::row()
//                         .with_child(
//                             Flex::row()
//                                 .with_child(
//                                     ChildView::new(&search.included_files_editor, cx)
//                                         .contained()
//                                         .constrained()
//                                         .with_height(theme.search.search_bar_row_height)
//                                         .flex(1., true),
//                                 )
//                                 .with_children(include_ignored)
//                                 .contained()
//                                 .with_style(include_container_style)
//                                 .constrained()
//                                 .with_height(theme.search.search_bar_row_height)
//                                 .flex(1., true),
//                         )
//                         .with_child(
//                             ChildView::new(&search.excluded_files_editor, cx)
//                                 .contained()
//                                 .with_style(exclude_container_style)
//                                 .constrained()
//                                 .with_height(theme.search.search_bar_row_height)
//                                 .flex(1., true),
//                         )
//                         .constrained()
//                         .with_min_width(theme.search.editor.min_width)
//                         .with_max_width(theme.search.editor.max_width)
//                         .flex(1., false)
//                 }))
//                 .flex(1., false);
//             let switches_column = Flex::row()
//                 .align_children_center()
//                 .with_child(super::toggle_replace_button(
//                     search.replace_enabled,
//                     theme.tooltip.clone(),
//                     theme.search.option_button_component.clone(),
//                 ))
//                 .constrained()
//                 .with_height(theme.search.search_bar_row_height)
//                 .contained()
//                 .with_style(theme.search.option_button_group);
//             let mode_column =
//                 Flex::row()
//                     .with_child(search_button_for_mode(
//                         SearchMode::Text,
//                         Some(Side::Left),
//                         cx,
//                     ))
//                     .with_child(search_button_for_mode(
//                         SearchMode::Regex,
//                         if is_semantic_available {
//                             None
//                         } else {
//                             Some(Side::Right)
//                         },
//                         cx,
//                     ))
//                     .with_children(is_semantic_available.then(|| {
//                         search_button_for_mode(SearchMode::Semantic, Some(Side::Right), cx)
//                     }))
//                     .contained()
//                     .with_style(theme.search.modes_container);

//             let nav_button_for_direction = |label, direction, cx: &mut ViewContext<Self>| {
//                 render_nav_button(
//                     label,
//                     direction,
//                     is_active,
//                     move |_, this, cx| {
//                         if let Some(search) = this.active_project_search.as_ref() {
//                             search.update(cx, |search, cx| search.select_match(direction, cx));
//                         }
//                     },
//                     cx,
//                 )
//             };

//             let nav_column = Flex::row()
//                 .with_children(replace_next)
//                 .with_children(replace_all)
//                 .with_child(Flex::row().with_children(matches))
//                 .with_child(nav_button_for_direction("<", Direction::Prev, cx))
//                 .with_child(nav_button_for_direction(">", Direction::Next, cx))
//                 .constrained()
//                 .with_height(theme.search.search_bar_row_height)
//                 .flex_float();

//             Flex::row()
//                 .with_child(query_column)
//                 .with_child(mode_column)
//                 .with_child(switches_column)
//                 .with_children(replacement)
//                 .with_child(nav_column)
//                 .contained()
//                 .with_style(theme.search.container)
//                 .into_any_named("project search")
//         } else {
//             Empty::new().into_any()
//         }
//     }
// }

impl EventEmitter<ToolbarItemEvent> for ProjectSearchBar {}

impl ToolbarItemView for ProjectSearchBar {
    fn set_active_pane_item(
        &mut self,
        active_pane_item: Option<&dyn ItemHandle>,
        cx: &mut ViewContext<Self>,
    ) -> ToolbarItemLocation {
        cx.notify();
        self.subscription = None;
        self.active_project_search = None;
        if let Some(search) = active_pane_item.and_then(|i| i.downcast::<ProjectSearchView>()) {
            search.update(cx, |search, cx| {
                if search.current_mode == SearchMode::Semantic {
                    search.index_project(cx);
                }
            });

            self.subscription = Some(cx.observe(&search, |_, _, cx| cx.notify()));
            self.active_project_search = Some(search);
            ToolbarItemLocation::PrimaryLeft {}
        } else {
            ToolbarItemLocation::Hidden
        }
    }

    fn row_count(&self, cx: &WindowContext<'_>) -> usize {
        if let Some(search) = self.active_project_search.as_ref() {
            if search.read(cx).filters_enabled {
                return 2;
            }
        }
        1
    }
}

#[cfg(test)]
pub mod tests {
    use super::*;
    use editor::DisplayPoint;
    use gpui::{Action, TestAppContext};
    use project::FakeFs;
    use semantic_index::semantic_index_settings::SemanticIndexSettings;
    use serde_json::json;
    use settings::{Settings, SettingsStore};

    #[gpui::test]
    async fn test_project_search(cx: &mut TestAppContext) {
        init_test(cx);

        let fs = FakeFs::new(cx.background_executor.clone());
        fs.insert_tree(
            "/dir",
            json!({
                "one.rs": "const ONE: usize = 1;",
                "two.rs": "const TWO: usize = one::ONE + one::ONE;",
                "three.rs": "const THREE: usize = one::ONE + two::TWO;",
                "four.rs": "const FOUR: usize = one::ONE + three::THREE;",
            }),
        )
        .await;
        let project = Project::test(fs.clone(), ["/dir".as_ref()], cx).await;
        let search = cx.build_model(|cx| ProjectSearch::new(project, cx));
        let search_view = cx.add_window(|cx| ProjectSearchView::new(search.clone(), cx, None));

        search_view
            .update(cx, |search_view, cx| {
                search_view
                    .query_editor
                    .update(cx, |query_editor, cx| query_editor.set_text("TWO", cx));
                search_view.search(cx);
            })
            .unwrap();
        cx.background_executor.run_until_parked();
        search_view.update(cx, |search_view, cx| {
            assert_eq!(
                search_view
                    .results_editor
                    .update(cx, |editor, cx| editor.display_text(cx)),
                "\n\nconst THREE: usize = one::ONE + two::TWO;\n\n\nconst TWO: usize = one::ONE + one::ONE;"
            );
            let match_background_color = cx.theme().colors().search_match_background;
            assert_eq!(
                search_view
                    .results_editor
                    .update(cx, |editor, cx| editor.all_text_background_highlights(cx)),
                &[
                    (
                        DisplayPoint::new(2, 32)..DisplayPoint::new(2, 35),
                        match_background_color
                    ),
                    (
                        DisplayPoint::new(2, 37)..DisplayPoint::new(2, 40),
                        match_background_color
                    ),
                    (
                        DisplayPoint::new(5, 6)..DisplayPoint::new(5, 9),
                        match_background_color
                    )
                ]
            );
            assert_eq!(search_view.active_match_index, Some(0));
            assert_eq!(
                search_view
                    .results_editor
                    .update(cx, |editor, cx| editor.selections.display_ranges(cx)),
                [DisplayPoint::new(2, 32)..DisplayPoint::new(2, 35)]
            );

            search_view.select_match(Direction::Next, cx);
        }).unwrap();

        search_view
            .update(cx, |search_view, cx| {
                assert_eq!(search_view.active_match_index, Some(1));
                assert_eq!(
                    search_view
                        .results_editor
                        .update(cx, |editor, cx| editor.selections.display_ranges(cx)),
                    [DisplayPoint::new(2, 37)..DisplayPoint::new(2, 40)]
                );
                search_view.select_match(Direction::Next, cx);
            })
            .unwrap();

        search_view
            .update(cx, |search_view, cx| {
                assert_eq!(search_view.active_match_index, Some(2));
                assert_eq!(
                    search_view
                        .results_editor
                        .update(cx, |editor, cx| editor.selections.display_ranges(cx)),
                    [DisplayPoint::new(5, 6)..DisplayPoint::new(5, 9)]
                );
                search_view.select_match(Direction::Next, cx);
            })
            .unwrap();

        search_view
            .update(cx, |search_view, cx| {
                assert_eq!(search_view.active_match_index, Some(0));
                assert_eq!(
                    search_view
                        .results_editor
                        .update(cx, |editor, cx| editor.selections.display_ranges(cx)),
                    [DisplayPoint::new(2, 32)..DisplayPoint::new(2, 35)]
                );
                search_view.select_match(Direction::Prev, cx);
            })
            .unwrap();

        search_view
            .update(cx, |search_view, cx| {
                assert_eq!(search_view.active_match_index, Some(2));
                assert_eq!(
                    search_view
                        .results_editor
                        .update(cx, |editor, cx| editor.selections.display_ranges(cx)),
                    [DisplayPoint::new(5, 6)..DisplayPoint::new(5, 9)]
                );
                search_view.select_match(Direction::Prev, cx);
            })
            .unwrap();

        search_view
            .update(cx, |search_view, cx| {
                assert_eq!(search_view.active_match_index, Some(1));
                assert_eq!(
                    search_view
                        .results_editor
                        .update(cx, |editor, cx| editor.selections.display_ranges(cx)),
                    [DisplayPoint::new(2, 37)..DisplayPoint::new(2, 40)]
                );
            })
            .unwrap();
    }

    #[gpui::test]
    async fn test_project_search_focus(cx: &mut TestAppContext) {
        init_test(cx);

        let fs = FakeFs::new(cx.background_executor.clone());
        fs.insert_tree(
            "/dir",
            json!({
                "one.rs": "const ONE: usize = 1;",
                "two.rs": "const TWO: usize = one::ONE + one::ONE;",
                "three.rs": "const THREE: usize = one::ONE + two::TWO;",
                "four.rs": "const FOUR: usize = one::ONE + three::THREE;",
            }),
        )
        .await;
        let project = Project::test(fs.clone(), ["/dir".as_ref()], cx).await;
        let window = cx.add_window(|cx| Workspace::test_new(project, cx));
        let workspace = window.clone();

        let active_item = cx.read(|cx| {
            workspace
                .read(cx)
                .unwrap()
                .active_pane()
                .read(cx)
                .active_item()
                .and_then(|item| item.downcast::<ProjectSearchView>())
        });
        assert!(
            active_item.is_none(),
            "Expected no search panel to be active"
        );

        workspace
            .update(cx, |workspace, cx| {
                ProjectSearchView::deploy(workspace, &workspace::NewSearch, cx)
            })
            .unwrap();

        let Some(search_view) = cx.read(|cx| {
            workspace
                .read(cx)
                .unwrap()
                .active_pane()
                .read(cx)
                .active_item()
                .and_then(|item| item.downcast::<ProjectSearchView>())
        }) else {
            panic!("Search view expected to appear after new search event trigger")
        };

        cx.spawn(|mut cx| async move {
            window
                .update(&mut cx, |_, cx| {
                    cx.dispatch_action(ToggleFocus.boxed_clone())
                })
                .unwrap();
        })
        .detach();
        cx.background_executor.run_until_parked();

        window.update(cx, |_, cx| {
            search_view.update(cx, |search_view, cx| {
                    assert!(
                        search_view.query_editor.focus_handle(cx).is_focused(cx),
                        "Empty search view should be focused after the toggle focus event: no results panel to focus on",
                    );
                });
        }).unwrap();

        window
            .update(cx, |_, cx| {
                search_view.update(cx, |search_view, cx| {
                    let query_editor = &search_view.query_editor;
                    assert!(
                        query_editor.focus_handle(cx).is_focused(cx),
                        "Search view should be focused after the new search view is activated",
                    );
                    let query_text = query_editor.read(cx).text(cx);
                    assert!(
                        query_text.is_empty(),
                        "New search query should be empty but got '{query_text}'",
                    );
                    let results_text = search_view
                        .results_editor
                        .update(cx, |editor, cx| editor.display_text(cx));
                    assert!(
                        results_text.is_empty(),
                        "Empty search view should have no results but got '{results_text}'"
                    );
                });
            })
            .unwrap();

        window
            .update(cx, |_, cx| {
                search_view.update(cx, |search_view, cx| {
                    search_view.query_editor.update(cx, |query_editor, cx| {
                        query_editor.set_text("sOMETHINGtHATsURELYdOESnOTeXIST", cx)
                    });
                    search_view.search(cx);
                });
            })
            .unwrap();

        cx.background_executor.run_until_parked();
        window
            .update(cx, |_, cx| {
                search_view.update(cx, |search_view, cx| {
                    let results_text = search_view
                        .results_editor
                        .update(cx, |editor, cx| editor.display_text(cx));
                    assert!(
                results_text.is_empty(),
                "Search view for mismatching query should have no results but got '{results_text}'"
            );
                    assert!(
                search_view.query_editor.focus_handle(cx).is_focused(cx),
                "Search view should be focused after mismatching query had been used in search",
            );
                });
            })
            .unwrap();
        cx.spawn(|mut cx| async move {
            window.update(&mut cx, |_, cx| {
                cx.dispatch_action(ToggleFocus.boxed_clone())
            })
        })
        .detach();
        cx.background_executor.run_until_parked();
        window.update(cx, |_, cx| {
            search_view.update(cx, |search_view, cx| {
                    assert!(
                        search_view.query_editor.focus_handle(cx).is_focused(cx),
                        "Search view with mismatching query should be focused after the toggle focus event: still no results panel to focus on",
                    );
                });
        }).unwrap();

        window
            .update(cx, |_, cx| {
                search_view.update(cx, |search_view, cx| {
                    search_view
                        .query_editor
                        .update(cx, |query_editor, cx| query_editor.set_text("TWO", cx));
                    search_view.search(cx);
                })
            })
            .unwrap();
        cx.background_executor.run_until_parked();
        window.update(cx, |_, cx|
        search_view.update(cx, |search_view, cx| {
                assert_eq!(
                    search_view
                        .results_editor
                        .update(cx, |editor, cx| editor.display_text(cx)),
                    "\n\nconst THREE: usize = one::ONE + two::TWO;\n\n\nconst TWO: usize = one::ONE + one::ONE;",
                    "Search view results should match the query"
                );
                assert!(
                    search_view.results_editor.focus_handle(cx).is_focused(cx),
                    "Search view with mismatching query should be focused after search results are available",
                );
            })).unwrap();
        cx.spawn(|mut cx| async move {
            window
                .update(&mut cx, |_, cx| {
                    cx.dispatch_action(ToggleFocus.boxed_clone())
                })
                .unwrap();
        })
        .detach();
        cx.background_executor.run_until_parked();
        window.update(cx, |_, cx| {
            search_view.update(cx, |search_view, cx| {
                    assert!(
                        search_view.results_editor.focus_handle(cx).is_focused(cx),
                        "Search view with matching query should still have its results editor focused after the toggle focus event",
                    );
                });
        }).unwrap();

        workspace
            .update(cx, |workspace, cx| {
                ProjectSearchView::deploy(workspace, &workspace::NewSearch, cx)
            })
            .unwrap();
        cx.background_executor.run_until_parked();
        let Some(search_view_2) = cx.read(|cx| {
            workspace
                .read(cx)
                .unwrap()
                .active_pane()
                .read(cx)
                .active_item()
                .and_then(|item| item.downcast::<ProjectSearchView>())
        }) else {
            panic!("Search view expected to appear after new search event trigger")
        };
        assert!(
            search_view_2 != search_view,
            "New search view should be open after `workspace::NewSearch` event"
        );

        window.update(cx, |_, cx| {
            search_view.update(cx, |search_view, cx| {
                    assert_eq!(search_view.query_editor.read(cx).text(cx), "TWO", "First search view should not have an updated query");
                    assert_eq!(
                        search_view
                            .results_editor
                            .update(cx, |editor, cx| editor.display_text(cx)),
                        "\n\nconst THREE: usize = one::ONE + two::TWO;\n\n\nconst TWO: usize = one::ONE + one::ONE;",
                        "Results of the first search view should not update too"
                    );
                    assert!(
                        !search_view.query_editor.focus_handle(cx).is_focused(cx),
                        "Focus should be moved away from the first search view"
                    );
                });
        }).unwrap();

        window.update(cx, |_, cx| {
            search_view_2.update(cx, |search_view_2, cx| {
                    assert_eq!(
                        search_view_2.query_editor.read(cx).text(cx),
                        "two",
                        "New search view should get the query from the text cursor was at during the event spawn (first search view's first result)"
                    );
                    assert_eq!(
                        search_view_2
                            .results_editor
                            .update(cx, |editor, cx| editor.display_text(cx)),
                        "",
                        "No search results should be in the 2nd view yet, as we did not spawn a search for it"
                    );
                    assert!(
                        search_view_2.query_editor.focus_handle(cx).is_focused(cx),
                        "Focus should be moved into query editor fo the new window"
                    );
                });
        }).unwrap();

        window
            .update(cx, |_, cx| {
                search_view_2.update(cx, |search_view_2, cx| {
                    search_view_2
                        .query_editor
                        .update(cx, |query_editor, cx| query_editor.set_text("FOUR", cx));
                    search_view_2.search(cx);
                });
            })
            .unwrap();

        cx.background_executor.run_until_parked();
        window.update(cx, |_, cx| {
            search_view_2.update(cx, |search_view_2, cx| {
                    assert_eq!(
                        search_view_2
                            .results_editor
                            .update(cx, |editor, cx| editor.display_text(cx)),
                        "\n\nconst FOUR: usize = one::ONE + three::THREE;",
                        "New search view with the updated query should have new search results"
                    );
                    assert!(
                        search_view_2.results_editor.focus_handle(cx).is_focused(cx),
                        "Search view with mismatching query should be focused after search results are available",
                    );
                });
        }).unwrap();

        cx.spawn(|mut cx| async move {
            window
                .update(&mut cx, |_, cx| {
                    cx.dispatch_action(ToggleFocus.boxed_clone())
                })
                .unwrap();
        })
        .detach();
        cx.background_executor.run_until_parked();
        window.update(cx, |_, cx| {
            search_view_2.update(cx, |search_view_2, cx| {
                    assert!(
                        search_view_2.results_editor.focus_handle(cx).is_focused(cx),
                        "Search view with matching query should switch focus to the results editor after the toggle focus event",
                    );
                });}).unwrap();
    }

    #[gpui::test]
    async fn test_new_project_search_in_directory(cx: &mut TestAppContext) {
        init_test(cx);

        let fs = FakeFs::new(cx.background_executor.clone());
        fs.insert_tree(
            "/dir",
            json!({
                "a": {
                    "one.rs": "const ONE: usize = 1;",
                    "two.rs": "const TWO: usize = one::ONE + one::ONE;",
                },
                "b": {
                    "three.rs": "const THREE: usize = one::ONE + two::TWO;",
                    "four.rs": "const FOUR: usize = one::ONE + three::THREE;",
                },
            }),
        )
        .await;
        let project = Project::test(fs.clone(), ["/dir".as_ref()], cx).await;
        let worktree_id = project.read_with(cx, |project, cx| {
            project.worktrees().next().unwrap().read(cx).id()
        });
        let window = cx.add_window(|cx| Workspace::test_new(project, cx));
        let workspace = window.root(cx).unwrap();

        let active_item = cx.read(|cx| {
            workspace
                .read(cx)
                .active_pane()
                .read(cx)
                .active_item()
                .and_then(|item| item.downcast::<ProjectSearchView>())
        });
        assert!(
            active_item.is_none(),
            "Expected no search panel to be active"
        );

        let one_file_entry = cx.update(|cx| {
            workspace
                .read(cx)
                .project()
                .read(cx)
                .entry_for_path(&(worktree_id, "a/one.rs").into(), cx)
                .expect("no entry for /a/one.rs file")
        });
        assert!(one_file_entry.is_file());
        window
            .update(cx, |workspace, cx| {
                ProjectSearchView::new_search_in_directory(workspace, &one_file_entry, cx)
            })
            .unwrap();
        let active_search_entry = cx.read(|cx| {
            workspace
                .read(cx)
                .active_pane()
                .read(cx)
                .active_item()
                .and_then(|item| item.downcast::<ProjectSearchView>())
        });
        assert!(
            active_search_entry.is_none(),
            "Expected no search panel to be active for file entry"
        );

        let a_dir_entry = cx.update(|cx| {
            workspace
                .read(cx)
                .project()
                .read(cx)
                .entry_for_path(&(worktree_id, "a").into(), cx)
                .expect("no entry for /a/ directory")
        });
        assert!(a_dir_entry.is_dir());
        window
            .update(cx, |workspace, cx| {
                ProjectSearchView::new_search_in_directory(workspace, &a_dir_entry, cx)
            })
            .unwrap();

        let Some(search_view) = cx.read(|cx| {
            workspace
                .read(cx)
                .active_pane()
                .read(cx)
                .active_item()
                .and_then(|item| item.downcast::<ProjectSearchView>())
        }) else {
            panic!("Search view expected to appear after new search in directory event trigger")
        };
        cx.background_executor.run_until_parked();
        window
            .update(cx, |_, cx| {
                search_view.update(cx, |search_view, cx| {
                    assert!(
                        search_view.query_editor.focus_handle(cx).is_focused(cx),
                        "On new search in directory, focus should be moved into query editor"
                    );
                    search_view.excluded_files_editor.update(cx, |editor, cx| {
                        assert!(
                            editor.display_text(cx).is_empty(),
                            "New search in directory should not have any excluded files"
                        );
                    });
                    search_view.included_files_editor.update(cx, |editor, cx| {
                        assert_eq!(
                            editor.display_text(cx),
                            a_dir_entry.path.to_str().unwrap(),
                            "New search in directory should have included dir entry path"
                        );
                    });
                });
            })
            .unwrap();
        window
            .update(cx, |_, cx| {
                search_view.update(cx, |search_view, cx| {
                    search_view
                        .query_editor
                        .update(cx, |query_editor, cx| query_editor.set_text("const", cx));
                    search_view.search(cx);
                });
            })
            .unwrap();
        cx.background_executor.run_until_parked();
        window
            .update(cx, |_, cx| {
                search_view.update(cx, |search_view, cx| {
                    assert_eq!(
                search_view
                    .results_editor
                    .update(cx, |editor, cx| editor.display_text(cx)),
                "\n\nconst ONE: usize = 1;\n\n\nconst TWO: usize = one::ONE + one::ONE;",
                "New search in directory should have a filter that matches a certain directory"
            );
                })
            })
            .unwrap();
    }

    #[gpui::test]
    async fn test_search_query_history(cx: &mut TestAppContext) {
        init_test(cx);

        let fs = FakeFs::new(cx.background_executor.clone());
        fs.insert_tree(
            "/dir",
            json!({
                "one.rs": "const ONE: usize = 1;",
                "two.rs": "const TWO: usize = one::ONE + one::ONE;",
                "three.rs": "const THREE: usize = one::ONE + two::TWO;",
                "four.rs": "const FOUR: usize = one::ONE + three::THREE;",
            }),
        )
        .await;
        let project = Project::test(fs.clone(), ["/dir".as_ref()], cx).await;
        let window = cx.add_window(|cx| Workspace::test_new(project, cx));
        let workspace = window.root(cx).unwrap();
        window
            .update(cx, |workspace, cx| {
                ProjectSearchView::deploy(workspace, &workspace::NewSearch, cx)
            })
            .unwrap();

        let search_view = cx.read(|cx| {
            workspace
                .read(cx)
                .active_pane()
                .read(cx)
                .active_item()
                .and_then(|item| item.downcast::<ProjectSearchView>())
                .expect("Search view expected to appear after new search event trigger")
        });

        let search_bar = window.build_view(cx, |cx| {
            let mut search_bar = ProjectSearchBar::new();
            search_bar.set_active_pane_item(Some(&search_view), cx);
            // search_bar.show(cx);
            search_bar
        });

        // Add 3 search items into the history + another unsubmitted one.
        window
            .update(cx, |_, cx| {
                search_view.update(cx, |search_view, cx| {
                    search_view.search_options = SearchOptions::CASE_SENSITIVE;
                    search_view
                        .query_editor
                        .update(cx, |query_editor, cx| query_editor.set_text("ONE", cx));
                    search_view.search(cx);
                });
            })
            .unwrap();

        cx.background_executor.run_until_parked();
        window
            .update(cx, |_, cx| {
                search_view.update(cx, |search_view, cx| {
                    search_view
                        .query_editor
                        .update(cx, |query_editor, cx| query_editor.set_text("TWO", cx));
                    search_view.search(cx);
                });
            })
            .unwrap();
        cx.background_executor.run_until_parked();
        window
            .update(cx, |_, cx| {
                search_view.update(cx, |search_view, cx| {
                    search_view
                        .query_editor
                        .update(cx, |query_editor, cx| query_editor.set_text("THREE", cx));
                    search_view.search(cx);
                })
            })
            .unwrap();
        cx.background_executor.run_until_parked();
        window
            .update(cx, |_, cx| {
                search_view.update(cx, |search_view, cx| {
                    search_view.query_editor.update(cx, |query_editor, cx| {
                        query_editor.set_text("JUST_TEXT_INPUT", cx)
                    });
                })
            })
            .unwrap();
        cx.background_executor.run_until_parked();

        // Ensure that the latest input with search settings is active.
        window
            .update(cx, |_, cx| {
                search_view.update(cx, |search_view, cx| {
                    assert_eq!(
                        search_view.query_editor.read(cx).text(cx),
                        "JUST_TEXT_INPUT"
                    );
                    assert_eq!(search_view.search_options, SearchOptions::CASE_SENSITIVE);
                });
            })
            .unwrap();

        // Next history query after the latest should set the query to the empty string.
        window
            .update(cx, |_, cx| {
                search_bar.update(cx, |search_bar, cx| {
                    search_bar.next_history_query(&NextHistoryQuery, cx);
                })
            })
            .unwrap();
        window
            .update(cx, |_, cx| {
                search_view.update(cx, |search_view, cx| {
                    assert_eq!(search_view.query_editor.read(cx).text(cx), "");
                    assert_eq!(search_view.search_options, SearchOptions::CASE_SENSITIVE);
                });
            })
            .unwrap();
        window
            .update(cx, |_, cx| {
                search_bar.update(cx, |search_bar, cx| {
                    search_bar.next_history_query(&NextHistoryQuery, cx);
                })
            })
            .unwrap();
        window
            .update(cx, |_, cx| {
                search_view.update(cx, |search_view, cx| {
                    assert_eq!(search_view.query_editor.read(cx).text(cx), "");
                    assert_eq!(search_view.search_options, SearchOptions::CASE_SENSITIVE);
                });
            })
            .unwrap();

        // First previous query for empty current query should set the query to the latest submitted one.
        window
            .update(cx, |_, cx| {
                search_bar.update(cx, |search_bar, cx| {
                    search_bar.previous_history_query(&PreviousHistoryQuery, cx);
                });
            })
            .unwrap();
        window
            .update(cx, |_, cx| {
                search_view.update(cx, |search_view, cx| {
                    assert_eq!(search_view.query_editor.read(cx).text(cx), "THREE");
                    assert_eq!(search_view.search_options, SearchOptions::CASE_SENSITIVE);
                });
            })
            .unwrap();

        // Further previous items should go over the history in reverse order.
        window
            .update(cx, |_, cx| {
                search_bar.update(cx, |search_bar, cx| {
                    search_bar.previous_history_query(&PreviousHistoryQuery, cx);
                });
            })
            .unwrap();
        window
            .update(cx, |_, cx| {
                search_view.update(cx, |search_view, cx| {
                    assert_eq!(search_view.query_editor.read(cx).text(cx), "TWO");
                    assert_eq!(search_view.search_options, SearchOptions::CASE_SENSITIVE);
                });
            })
            .unwrap();

        // Previous items should never go behind the first history item.
        window
            .update(cx, |_, cx| {
                search_bar.update(cx, |search_bar, cx| {
                    search_bar.previous_history_query(&PreviousHistoryQuery, cx);
                });
            })
            .unwrap();
        window
            .update(cx, |_, cx| {
                search_view.update(cx, |search_view, cx| {
                    assert_eq!(search_view.query_editor.read(cx).text(cx), "ONE");
                    assert_eq!(search_view.search_options, SearchOptions::CASE_SENSITIVE);
                });
            })
            .unwrap();
        window
            .update(cx, |_, cx| {
                search_bar.update(cx, |search_bar, cx| {
                    search_bar.previous_history_query(&PreviousHistoryQuery, cx);
                });
            })
            .unwrap();
        window
            .update(cx, |_, cx| {
                search_view.update(cx, |search_view, cx| {
                    assert_eq!(search_view.query_editor.read(cx).text(cx), "ONE");
                    assert_eq!(search_view.search_options, SearchOptions::CASE_SENSITIVE);
                });
            })
            .unwrap();

        // Next items should go over the history in the original order.
        window
            .update(cx, |_, cx| {
                search_bar.update(cx, |search_bar, cx| {
                    search_bar.next_history_query(&NextHistoryQuery, cx);
                });
            })
            .unwrap();
        window
            .update(cx, |_, cx| {
                search_view.update(cx, |search_view, cx| {
                    assert_eq!(search_view.query_editor.read(cx).text(cx), "TWO");
                    assert_eq!(search_view.search_options, SearchOptions::CASE_SENSITIVE);
                });
            })
            .unwrap();

        window
            .update(cx, |_, cx| {
                search_view.update(cx, |search_view, cx| {
                    search_view
                        .query_editor
                        .update(cx, |query_editor, cx| query_editor.set_text("TWO_NEW", cx));
                    search_view.search(cx);
                });
            })
            .unwrap();
        cx.background_executor.run_until_parked();
        window
            .update(cx, |_, cx| {
                search_view.update(cx, |search_view, cx| {
                    assert_eq!(search_view.query_editor.read(cx).text(cx), "TWO_NEW");
                    assert_eq!(search_view.search_options, SearchOptions::CASE_SENSITIVE);
                });
            })
            .unwrap();

        // New search input should add another entry to history and move the selection to the end of the history.
        window
            .update(cx, |_, cx| {
                search_bar.update(cx, |search_bar, cx| {
                    search_bar.previous_history_query(&PreviousHistoryQuery, cx);
                });
            })
            .unwrap();
        window
            .update(cx, |_, cx| {
                search_view.update(cx, |search_view, cx| {
                    assert_eq!(search_view.query_editor.read(cx).text(cx), "THREE");
                    assert_eq!(search_view.search_options, SearchOptions::CASE_SENSITIVE);
                });
            })
            .unwrap();
        window
            .update(cx, |_, cx| {
                search_bar.update(cx, |search_bar, cx| {
                    search_bar.previous_history_query(&PreviousHistoryQuery, cx);
                });
            })
            .unwrap();
        window
            .update(cx, |_, cx| {
                search_view.update(cx, |search_view, cx| {
                    assert_eq!(search_view.query_editor.read(cx).text(cx), "TWO");
                    assert_eq!(search_view.search_options, SearchOptions::CASE_SENSITIVE);
                });
            })
            .unwrap();
        window
            .update(cx, |_, cx| {
                search_bar.update(cx, |search_bar, cx| {
                    search_bar.next_history_query(&NextHistoryQuery, cx);
                });
            })
            .unwrap();
        window
            .update(cx, |_, cx| {
                search_view.update(cx, |search_view, cx| {
                    assert_eq!(search_view.query_editor.read(cx).text(cx), "THREE");
                    assert_eq!(search_view.search_options, SearchOptions::CASE_SENSITIVE);
                });
            })
            .unwrap();
        window
            .update(cx, |_, cx| {
                search_bar.update(cx, |search_bar, cx| {
                    search_bar.next_history_query(&NextHistoryQuery, cx);
                });
            })
            .unwrap();
        window
            .update(cx, |_, cx| {
                search_view.update(cx, |search_view, cx| {
                    assert_eq!(search_view.query_editor.read(cx).text(cx), "TWO_NEW");
                    assert_eq!(search_view.search_options, SearchOptions::CASE_SENSITIVE);
                });
            })
            .unwrap();
        window
            .update(cx, |_, cx| {
                search_bar.update(cx, |search_bar, cx| {
                    search_bar.next_history_query(&NextHistoryQuery, cx);
                });
            })
            .unwrap();
        window
            .update(cx, |_, cx| {
                search_view.update(cx, |search_view, cx| {
                    assert_eq!(search_view.query_editor.read(cx).text(cx), "");
                    assert_eq!(search_view.search_options, SearchOptions::CASE_SENSITIVE);
                });
            })
            .unwrap();
    }

    pub fn init_test(cx: &mut TestAppContext) {
        cx.update(|cx| {
            let settings = SettingsStore::test(cx);
            cx.set_global(settings);
            cx.set_global(ActiveSearches::default());
            SemanticIndexSettings::register(cx);

            theme::init(theme::LoadThemes::JustBase, cx);

            language::init(cx);
            client::init_settings(cx);
            editor::init(cx);
            workspace::init_settings(cx);
            Project::init_settings(cx);
            super::init(cx);
        });
    }
}<|MERGE_RESOLUTION|>--- conflicted
+++ resolved
@@ -1479,42 +1479,6 @@
         }
         let search = search.read(cx);
         let semantic_is_available = SemanticIndex::enabled(cx);
-<<<<<<< HEAD
-        let query_column = v_stack()
-            //.flex_1()
-            .child(
-                h_stack()
-                    .min_w_80()
-                    .on_action(cx.listener(|this, action, cx| this.confirm(action, cx)))
-                    .on_action(
-                        cx.listener(|this, action, cx| this.previous_history_query(action, cx)),
-                    )
-                    .on_action(cx.listener(|this, action, cx| this.next_history_query(action, cx)))
-                    .child(IconElement::new(Icon::MagnifyingGlass))
-                    .child(search.query_editor.clone())
-                    .child(
-                        h_stack()
-                            .child(
-                                IconButton::new("project-search-filter-button", Icon::Filter)
-                                    .tooltip(|cx| {
-                                        Tooltip::for_action("Toggle filters", &ToggleFilters, cx)
-                                    })
-                                    .on_click(cx.listener(|this, _, cx| {
-                                        this.toggle_filters(cx);
-                                    }))
-                                    .selected(
-                                        self.active_project_search
-                                            .as_ref()
-                                            .map(|search| search.read(cx).filters_enabled)
-                                            .unwrap_or_default(),
-                                    ),
-                            )
-                            .when(search.current_mode != SearchMode::Semantic, |this| {
-                                this.child(
-                                    IconButton::new(
-                                        "project-search-case-sensitive",
-                                        Icon::CaseSensitive,
-=======
         let query_column = v_stack().child(
             h_stack()
                 .min_w(rems(512. / 16.))
@@ -1558,100 +1522,19 @@
                                         "Toggle case sensitive",
                                         &ToggleCaseSensitive,
                                         cx,
->>>>>>> 2efd7ced
                                     )
-                                    .tooltip(|cx| {
-                                        Tooltip::for_action(
-                                            "Toggle case sensitive",
-                                            &ToggleCaseSensitive,
-                                            cx,
-                                        )
-                                    })
-<<<<<<< HEAD
-                                    .selected(
-                                        self.is_option_enabled(SearchOptions::CASE_SENSITIVE, cx),
-                                    )
-                                    .on_click(cx.listener(
-                                        |this, _, cx| {
-                                            this.toggle_search_option(
-                                                SearchOptions::CASE_SENSITIVE,
-                                                cx,
-                                            );
-                                        },
-                                    )),
-                                )
-                                .child(
-                                    IconButton::new("project-search-whole-word", Icon::WholeWord)
-                                        .tooltip(|cx| {
-                                            Tooltip::for_action(
-                                                "Toggle whole word",
-                                                &ToggleWholeWord,
-                                                cx,
-                                            )
-                                        })
-                                        .selected(
-                                            self.is_option_enabled(SearchOptions::WHOLE_WORD, cx),
-                                        )
-                                        .on_click(cx.listener(|this, _, cx| {
-                                            this.toggle_search_option(
-                                                SearchOptions::WHOLE_WORD,
-                                                cx,
-                                            );
-                                        })),
-                                )
-                            }),
-                    )
-                    .border_2()
-                    .bg(white())
-                    .rounded_lg(),
-            )
-            .when(search.filters_enabled, |this| {
-                this.child(
-                    h_stack()
-                        .mt_2()
-                        .flex_1()
-                        .justify_between()
-                        .child(
-                            h_stack()
-                                .flex_1()
-                                .border_1()
-                                .mr_2()
-                                .child(search.included_files_editor.clone())
-                                .when(search.current_mode != SearchMode::Semantic, |this| {
-                                    this.child(
-                                        SearchOptions::INCLUDE_IGNORED.as_button(
-                                            search
-                                                .search_options
-                                                .contains(SearchOptions::INCLUDE_IGNORED),
-                                            cx.listener(|this, _, cx| {
-                                                this.toggle_search_option(
-                                                    SearchOptions::INCLUDE_IGNORED,
-                                                    cx,
-                                                );
-                                            }),
-                                        ),
-                                    )
-                                }),
-                        )
-                        .child(
-                            h_stack()
-                                .flex_1()
-                                .border_1()
-                                .ml_2()
-                                .child(search.excluded_files_editor.clone()),
-                        ),
-                )
-            });
-=======
-                                    .selected(self.is_option_enabled(SearchOptions::WHOLE_WORD, cx))
-                                    .on_click(cx.listener(|this, _, cx| {
+                                })
+                                .selected(self.is_option_enabled(SearchOptions::WHOLE_WORD, cx))
+                                .on_click(cx.listener(
+                                    |this, _, cx| {
                                         this.toggle_search_option(SearchOptions::WHOLE_WORD, cx);
-                                    })),
+                                    },
+                                )),
                             )
                         }),
                 ),
         );
->>>>>>> 2efd7ced
+
         let mode_column = v_stack().items_start().justify_start().child(
             h_stack()
                 .child(
@@ -1830,65 +1713,10 @@
                     }))
                 })
             })
-<<<<<<< HEAD
             .child(query_column)
             .child(mode_column)
             .child(replace_column)
             .child(actions_column)
-=======
-            .child(
-                h_stack()
-                    .child(query_column)
-                    .child(mode_column)
-                    .child(replace_column)
-                    .child(actions_column),
-            )
-            .when(search.filters_enabled, |this| {
-                this.child(
-                    h_stack()
-                        .flex_1()
-                        .gap_2()
-                        .justify_between()
-                        .child(
-                            h_stack()
-                                .flex_1()
-                                .h_full()
-                                .px_2()
-                                .py_1()
-                                .border_1()
-                                .border_color(cx.theme().colors().border)
-                                .rounded_lg()
-                                .child(self.render_text_input(&search.included_files_editor, cx))
-                                .when(search.current_mode != SearchMode::Semantic, |this| {
-                                    this.child(
-                                        SearchOptions::INCLUDE_IGNORED.as_button(
-                                            search
-                                                .search_options
-                                                .contains(SearchOptions::INCLUDE_IGNORED),
-                                            cx.listener(|this, _, cx| {
-                                                this.toggle_search_option(
-                                                    SearchOptions::INCLUDE_IGNORED,
-                                                    cx,
-                                                );
-                                            }),
-                                        ),
-                                    )
-                                }),
-                        )
-                        .child(
-                            h_stack()
-                                .flex_1()
-                                .h_full()
-                                .px_2()
-                                .py_1()
-                                .border_1()
-                                .border_color(cx.theme().colors().border)
-                                .rounded_lg()
-                                .child(self.render_text_input(&search.excluded_files_editor, cx)),
-                        ),
-                )
-            })
->>>>>>> 2efd7ced
     }
 }
 // impl Entity for ProjectSearchBar {
