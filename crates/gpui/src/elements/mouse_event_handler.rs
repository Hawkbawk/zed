--- conflicted
+++ resolved
@@ -18,24 +18,6 @@
     tag: TypeId,
     id: usize,
     cursor_style: Option<CursorStyle>,
-<<<<<<< HEAD
-    mouse_down_handler: Option<Box<dyn FnMut(Vector2F, &mut EventContext)>>,
-    click_handler: Option<Box<dyn FnMut(Vector2F, usize, &mut EventContext)>>,
-    drag_handler: Option<Box<dyn FnMut(Vector2F, &mut EventContext)>>,
-    right_mouse_down_handler: Option<Box<dyn FnMut(Vector2F, &mut EventContext)>>,
-    right_click_handler: Option<Box<dyn FnMut(Vector2F, usize, &mut EventContext)>>,
-    padding: Padding,
-}
-
-#[derive(Default, Debug)]
-pub struct MouseState {
-    pub hovered: bool,
-    pub clicked: bool,
-    pub right_clicked: bool,
-    prev_drag_position: Option<Vector2F>,
-}
-
-=======
     mouse_down_handler: Option<Rc<dyn Fn(Vector2F, &mut EventContext)>>,
     click_handler: Option<Rc<dyn Fn(Vector2F, usize, &mut EventContext)>>,
     right_mouse_down_handler: Option<Rc<dyn Fn(Vector2F, &mut EventContext)>>,
@@ -44,7 +26,6 @@
     padding: Padding,
 }
 
->>>>>>> 82d6e606
 impl MouseEventHandler {
     pub fn new<Tag, V, F>(id: usize, cx: &mut RenderContext<V>, render_child: F) -> Self
     where
@@ -62,8 +43,6 @@
             right_mouse_down_handler: None,
             right_click_handler: None,
             drag_handler: None,
-            right_mouse_down_handler: None,
-            right_click_handler: None,
             padding: Default::default(),
         }
     }
@@ -75,19 +54,6 @@
 
     pub fn on_mouse_down(
         mut self,
-<<<<<<< HEAD
-        handler: impl FnMut(Vector2F, &mut EventContext) + 'static,
-    ) -> Self {
-        self.mouse_down_handler = Some(Box::new(handler));
-        self
-    }
-
-    pub fn on_click(
-        mut self,
-        handler: impl FnMut(Vector2F, usize, &mut EventContext) + 'static,
-    ) -> Self {
-        self.click_handler = Some(Box::new(handler));
-=======
         handler: impl Fn(Vector2F, &mut EventContext) + 'static,
     ) -> Self {
         self.mouse_down_handler = Some(Rc::new(handler));
@@ -115,28 +81,11 @@
         handler: impl Fn(Vector2F, usize, &mut EventContext) + 'static,
     ) -> Self {
         self.right_click_handler = Some(Rc::new(handler));
->>>>>>> 82d6e606
         self
     }
 
     pub fn on_drag(mut self, handler: impl Fn(Vector2F, &mut EventContext) + 'static) -> Self {
         self.drag_handler = Some(Rc::new(handler));
-        self
-    }
-
-    pub fn on_right_mouse_down(
-        mut self,
-        handler: impl FnMut(Vector2F, &mut EventContext) + 'static,
-    ) -> Self {
-        self.right_mouse_down_handler = Some(Box::new(handler));
-        self
-    }
-
-    pub fn on_right_click(
-        mut self,
-        handler: impl FnMut(Vector2F, usize, &mut EventContext) + 'static,
-    ) -> Self {
-        self.right_click_handler = Some(Box::new(handler));
         self
     }
 
@@ -205,112 +154,7 @@
         _: &mut Self::PaintState,
         cx: &mut EventContext,
     ) -> bool {
-<<<<<<< HEAD
-        let hit_bounds = self.hit_bounds(visible_bounds);
-        let mouse_down_handler = self.mouse_down_handler.as_mut();
-        let click_handler = self.click_handler.as_mut();
-        let drag_handler = self.drag_handler.as_mut();
-        let right_mouse_down_handler = self.right_mouse_down_handler.as_mut();
-        let right_click_handler = self.right_click_handler.as_mut();
-
-        let handled_in_child = self.child.dispatch_event(event, cx);
-
-        self.state.update(cx, |state, cx| match event {
-            Event::MouseMoved {
-                position,
-                left_mouse_down,
-            } => {
-                if !left_mouse_down {
-                    let mouse_in = hit_bounds.contains_point(*position);
-                    if state.hovered != mouse_in {
-                        state.hovered = mouse_in;
-                        cx.notify();
-                        return true;
-                    }
-                }
-                handled_in_child
-            }
-            Event::LeftMouseDown { position, .. } => {
-                if !handled_in_child && hit_bounds.contains_point(*position) {
-                    state.clicked = true;
-                    state.prev_drag_position = Some(*position);
-                    cx.notify();
-                    if let Some(handler) = mouse_down_handler {
-                        handler(*position, cx);
-                    }
-                    true
-                } else {
-                    handled_in_child
-                }
-            }
-            Event::LeftMouseUp {
-                position,
-                click_count,
-                ..
-            } => {
-                state.prev_drag_position = None;
-                if !handled_in_child && state.clicked {
-                    state.clicked = false;
-                    cx.notify();
-                    if let Some(handler) = click_handler {
-                        if hit_bounds.contains_point(*position) {
-                            handler(*position, *click_count, cx);
-                        }
-                    }
-                    true
-                } else {
-                    handled_in_child
-                }
-            }
-            Event::LeftMouseDragged { position, .. } => {
-                if !handled_in_child && state.clicked {
-                    let prev_drag_position = state.prev_drag_position.replace(*position);
-                    if let Some((handler, prev_position)) = drag_handler.zip(prev_drag_position) {
-                        let delta = *position - prev_position;
-                        if !delta.is_zero() {
-                            (handler)(delta, cx);
-                        }
-                    }
-                    true
-                } else {
-                    handled_in_child
-                }
-            }
-            Event::RightMouseDown { position, .. } => {
-                if !handled_in_child && hit_bounds.contains_point(*position) {
-                    state.right_clicked = true;
-                    cx.notify();
-                    if let Some(handler) = right_mouse_down_handler {
-                        handler(*position, cx);
-                    }
-                    true
-                } else {
-                    handled_in_child
-                }
-            }
-            Event::RightMouseUp {
-                position,
-                click_count,
-                ..
-            } => {
-                if !handled_in_child && state.right_clicked {
-                    state.right_clicked = false;
-                    cx.notify();
-                    if let Some(handler) = right_click_handler {
-                        if hit_bounds.contains_point(*position) {
-                            handler(*position, *click_count, cx);
-                        }
-                    }
-                    true
-                } else {
-                    handled_in_child
-                }
-            }
-            _ => handled_in_child,
-        })
-=======
         self.child.dispatch_event(event, cx)
->>>>>>> 82d6e606
     }
 
     fn debug(
